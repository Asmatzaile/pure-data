#N struct text-help-struct float x float y text z;
#N canvas 919 82 637 594 12;
#X obj 141 517 list;
#X obj 18 6 text;
#X text 35 516 see also:;
#N canvas 0 50 600 400 (subpatch) 0;
#N canvas 0 50 450 250 (subpatch) 0;
#X array table4 100 float 0;
#X coords 0 1 99 -1 500 300 1;
#X restore 50 50 graph;
#X restore 181 517 array;
#X obj 280 217 text define;
#X text 81 173 The text object's first argument sets its function:
, f 30;
<<<<<<< HEAD
#N canvas 791 35 684 718 define 0;
#X msg 39 108 clear;
#X msg 37 134 read text-object-help.txt;
#X msg 40 163 write text-object-help.txt;
#X text 32 43 "text define" maintains a text object and can name it
so that other objects can find it (and later should have some alternative
\, anonymous way to be found).;
#X text 61 434 click to open and edit text:;
#X text 296 422 creation arguments:;
#X text 324 440 optional -k flag to keep contents;
#X text 326 457 optional name;
#X text 85 265 (optionally you can read or write to/from a file interpreting
carriage returns as separators \; this should allow reading some text
file formats - like this:);
#X text 274 132 read from a file;
#X text 276 163 write to a file;
#X text 277 106 clear;
#X obj 48 195 bng 15 250 50 0 empty empty empty 17 7 0 10 -262144 -1
-1;
#X obj 38 513 t b p;
#X obj 38 562 text get -s text t;
#X msg 39 537 0;
#X obj 38 612 print;
#X obj 38 587 list trim;
#X obj 38 458 text define -k text-help-1;
#A set this is a message \; this is another 1 ... \;;
#X msg 60 330 write -c /tmp/test-cr.txt;
#X obj 327 531 print notify-outlet;
#X text 34 637 First outlet is pointer to a "text" scalar containing
the text \, which is output when the object is sent a "bang". For example
\, here's machinery for printing out first line of text., f 30;
#X text 69 189 bang to output a pointer to a scalar (struct) containing
=======
#N canvas 551 61 684 718 define 0;
#X msg 39 106 clear;
#X msg 37 132 read text-object-help.txt;
#X msg 40 161 write text-object-help.txt;
#X text 32 20 "text define" maintains a text object and can name it
so that other objects can find it (and later should have some alternative
\, anonymous way to be found).;
#X text 61 385 click to open and edit text:;
#X text 296 373 creation arguments:;
#X text 324 391 optional -k flag to keep contents;
#X text 326 408 optional name;
#X text 77 228 (optionally you can read or write to/from a file interpreting
carriage returns as separators \; this should allow reading some text
file formats - like this:);
#X text 274 130 read from a file;
#X text 276 161 write to a file;
#X text 277 104 clear;
#X obj 48 193 bng 15 250 50 0 empty empty empty 17 7 0 10 -262144 -1
-1;
#X obj 38 447 t b p;
#X obj 38 496 text get -s text t;
#X msg 39 471 0;
#X obj 38 546 print;
#X obj 38 521 list trim;
#X obj 38 409 text define -k text-help-1;
#A set this is a message \; this is another 1 ... \;;
#X msg 79 296 write -c /tmp/test-cr.txt;
#X obj 327 473 print notify-outlet;
#X text 34 571 First outlet is pointer to a "text" scalar containing
the text \, which is output when the object is sent a "bang". For example
\, here's machinery for printing out first line of text., f 30;
#X text 69 187 bang to output a pointer to a scalar (struct) containing
>>>>>>> 80b38915
the text - see first outlet below, f 45;
#X text 320 552 Second outlet notifies you when text changes. As of
Pd 0.48 this only outputs the message "updated" when text changes \,
but this might be extended to offer more information in the future.
, f 42;
<<<<<<< HEAD
#X msg 62 375 click;
#X msg 112 376 close;
#X text 163 375 open/close text window;
#X text 205 234 or send a pointer to a named receive object;
#X msg 57 232 send text-help-send;
#X obj 46 487 r text-help-send;
=======
#X msg 79 336 click;
#X msg 127 336 close;
#X text 175 336 open and close text window;
>>>>>>> 80b38915
#X connect 0 0 18 0;
#X connect 1 0 18 0;
#X connect 2 0 18 0;
#X connect 12 0 18 0;
#X connect 13 0 15 0;
#X connect 13 1 14 3;
#X connect 14 0 17 0;
#X connect 15 0 14 0;
#X connect 17 0 16 0;
#X connect 18 0 13 0;
#X connect 18 1 20 0;
#X connect 19 0 18 0;
#X connect 24 0 18 0;
#X connect 25 0 18 0;
<<<<<<< HEAD
#X connect 28 0 18 0;
#X connect 29 0 13 0;
=======
>>>>>>> 80b38915
#X restore 392 217 pd define;
#X obj 280 240 text get;
#N canvas 885 156 859 566 get 0;
#X floatatom 47 115 5 0 5 0 - - -, f 5;
#X msg 47 84 0;
#X msg 123 84 2;
#X msg 83 84 1;
#X obj 47 275 print;
#X obj 148 300 print type;
#X msg 160 87 3;
#X msg 200 89 4;
#X text 242 298 "type" is 0 if terminated by a semicolon \, 1 if by
a comma \, or 2 if the line number was out of range.;
#X obj 72 533 text define -k text-help-get;
#A set;
#X obj 47 230 text get text-help-get, f 13;
#X floatatom 50 407 5 0 0 0 - - -, f 5;
#X msg 50 376 0;
#X msg 126 376 2;
#X msg 86 376 1;
#X obj 50 478 print;
#X msg 163 379 3;
#X msg 203 381 4;
#X obj 50 451 text get text-help-get 1;
#X text 165 217 arguments: name of the text object or "-s struct-name"
;
#X floatatom 462 410 5 0 0 0 - - -, f 5;
#X msg 462 379 0;
#X msg 538 379 2;
#X msg 498 379 1;
#X obj 462 461 print;
#X msg 575 382 3;
#X msg 615 384 4;
#X text 259 450 read field number 1 (zero for first field), f 23;
#X obj 461 434 text get text-help-get 1 3;
#X text 127 345 examples showing field selection:;
#X text 32 20 "text get" reads the nth line from the named text and
outputs it \, or optionally reads one or more specific fields (atoms)
from the line.;
#X text 101 115 specify line number (0 for first line);
#X floatatom 80 140 5 0 5 0 - - -, f 5;
#X floatatom 114 163 5 0 5 0 - - -, f 5;
#X text 162 162 specify number of fields (1 by default \, but ignored
if whole line), f 66;
#X text 680 434 read 3 fields starting at field 1, f 21;
#X text 128 139 starting field number (-1 \, the default \, gives the
whole line), f 61;
#X text 162 237 next optional arg to set starting field number (first
inlet -- none to specify whole line), f 63;
#X text 166 274 next optional arg to set inlet 2 (number of fields
\, defaults to one), f 68;
#X msg 148 186 symbol text-help-get;
#X text 321 186 find another text by name or pointer;
#X connect 0 0 10 0;
#X connect 1 0 0 0;
#X connect 2 0 0 0;
#X connect 3 0 0 0;
#X connect 6 0 0 0;
#X connect 7 0 0 0;
#X connect 10 0 4 0;
#X connect 10 1 5 0;
#X connect 11 0 18 0;
#X connect 12 0 11 0;
#X connect 13 0 11 0;
#X connect 14 0 11 0;
#X connect 16 0 11 0;
#X connect 17 0 11 0;
#X connect 18 0 15 0;
#X connect 20 0 28 0;
#X connect 21 0 20 0;
#X connect 22 0 20 0;
#X connect 23 0 20 0;
#X connect 25 0 20 0;
#X connect 26 0 20 0;
#X connect 28 0 24 0;
#X connect 32 0 10 1;
#X connect 33 0 10 2;
#X connect 39 0 10 3;
#X restore 392 240 pd get;
#N canvas 226 241 807 554 text-and-data-structures 0;
#X floatatom 65 196 5 0 0 0 - - -, f 5;
#X msg 65 165 0;
#X msg 140 165 2;
#X msg 100 165 1;
#X obj 65 387 print;
#X obj 206 391 print type;
#X obj 206 315 pointer;
#X obj 65 347 text get -s text-help-struct z, f 18;
#N canvas 807 416 450 300 text-help-struct 0;
#X scalar text-help-struct 20 20 \; a b c d \;;
#X obj 79 230 pointer;
#X msg 79 172 traverse pd-text-help-struct \, bang, f 21;
#X obj 22 257 append text-help-struct x y;
#X msg 23 172 20 20;
#X obj 13 56 struct text-help-struct float x float y text z;
#X obj 13 83 filledpolygon 0 0 0 0 0 0 10 10 10 10 0 0 0;
#X obj 15 120 drawtext z 16 -3 0;
#X connect 1 0 3 2;
#X connect 2 0 1 0;
#X connect 4 0 3 0;
#X restore 208 136 pd text-help-struct;
#X obj 65 218 t f b;
#X text 58 35 a simple example showing how to access text in data structures
via pointers.;
#N canvas 851 144 450 300 text-help-data 0;
#X scalar text-help-struct 20 20 \; 1 2 3 \\\; a b c d \\\; \;;
#X text 13 86 We have one datum (above) whose "z" field is text.;
#X restore 209 108 pd text-help-data;
#X msg 205 258 traverse pd-text-help-data \, next, f 18;
#X text 88 466 bug - saving multi-line texts inside structures;
#X obj 586 333 pointer;
#X msg 585 276 traverse pd-text-help-data \, next, f 18;
#X obj 445 365 text set -s text-help-struct z, f 18;
#X obj 445 236 t l b;
#X floatatom 492 337 5 0 0 0 - - -, f 5;
#X msg 478 292 0;
#X msg 553 292 2;
#X msg 513 292 1;
#X msg 443 158 1 2 3;
#X msg 454 194 list a b c d;
#X connect 0 0 9 0;
#X connect 1 0 0 0;
#X connect 2 0 0 0;
#X connect 3 0 0 0;
#X connect 6 0 7 3;
#X connect 7 0 4 0;
#X connect 7 1 5 0;
#X connect 9 0 7 0;
#X connect 9 1 12 0;
#X connect 12 0 6 0;
#X connect 14 0 16 3;
#X connect 15 0 14 0;
#X connect 17 0 16 0;
#X connect 17 1 15 0;
#X connect 18 0 16 1;
#X connect 19 0 18 0;
#X connect 20 0 18 0;
#X connect 21 0 18 0;
#X connect 22 0 17 0;
#X connect 23 0 17 0;
#X restore 93 477 pd text-and-data-structures;
#X text 83 453 here's how to access texts inside data structures:;
#X text 63 6 - manage a list of messages;
#X obj 229 517 scalar;
#X obj 279 336 text size;
#N canvas 847 155 741 313 size 0;
#X obj 71 55 bng 15 250 50 0 empty empty empty 17 7 0 10 -262144 -1
-1;
#X obj 68 257 text define -k text-help-size;
#A set;
#X obj 71 179 text size text-help-size;
#X floatatom 71 204 5 0 0 0 - - -, f 5;
#X floatatom 80 91 5 0 2 0 - - -, f 5;
#X text 46 11 "text size" reports the number of lines in the text or
the length of a specified line.;
#X text 100 52 bang for number of lines;
#X text 129 89 float for length of nth line (-1 if line number out
of range);
#X text 443 122 find another text by name or pointer, f 18;
#X msg 260 126 symbol text-help-size;
#X text 281 176 arguments: name of the text object or "-s struct-name"
, f 30;
#X connect 0 0 2 0;
#X connect 2 0 3 0;
#X connect 4 0 2 0;
#X connect 9 0 2 1;
#X restore 392 335 pd size;
#X obj 280 264 text set;
#N canvas 115 242 740 538 set 0;
#X floatatom 107 197 5 0 0 0 - - -, f 5;
#X msg 107 163 0;
#X msg 180 165 2;
#X msg 140 165 1;
#X msg 62 111 list x y z w;
#X msg 68 137 1 2 3;
#X msg 53 84 12 23 34 45 56 56;
#X obj 48 505 text define -k text-help-3;
#A set 12 23 34 45 56 56 \; x y z w \; 1 2 3 \; 12 23 34 45 56 56 \;
12 23 34 45 56 56 \; 12 23 34 45 56 56 \; 12 23 34 45 56 56 \;;
#X obj 55 293 text set text-help-3;
#X floatatom 159 219 5 0 0 0 - - -, f 5;
#X text 211 85 list to write into the text;
#X text 165 197 line number - use a large number to append a line;
#X text 240 295 arguments: name of the text object or "-s struct-name"
;
#X text 240 320 next optional arg to set inlet 1 (line number);
#X msg 212 260 symbol text-help-get;
#X text 385 260 find another text by name or pointer;
#X text 206 218 field number - if 0 or positive \, replace text starting
at this field \, or if negative (or not supplied) \, replace whole
line., f 62;
#X text 288 506 <-- click here to see text;
#X text 46 9 "text set" replaces the nth line with the incoming list.
If the number n is greater than the number of lines in the text the
new line is added.;
#X text 241 348 next optional arg to set inlet 2 (field number \, defaults
to whole line), f 47;
#X msg 223 165 1e+015;
#X text 83 391 If inlet 2 is unset or set to a negative number \, the
entire line is replaced \, but if it is set to 0 or more to specify
a starting field \, the line is not resized - instead \, as many items
are replaced as were already in the list. In this case \, an out-of-range
line number will not cause a new line to be added - instead \, the
last existing line is modified.;
#X connect 0 0 8 1;
#X connect 1 0 0 0;
#X connect 2 0 0 0;
#X connect 3 0 0 0;
#X connect 4 0 8 0;
#X connect 5 0 8 0;
#X connect 6 0 8 0;
#X connect 9 0 8 2;
#X connect 14 0 8 3;
#X connect 20 0 0 0;
#X restore 392 263 pd set;
#X text 391 176 (click for details), f 11;
#X text 60 216 create \, store \, and/or edit;
#X text 91 239 read and output a line;
#X text 100 263 replace or add a line;
#X text 114 338 get number of lines;
#X text 62 50 In Pd a "text" refers to a list of atoms that can include
commas \, semicolons \, and dollar-sign constructs - anything that
can go in a message box or a patch (as a saved file). You can use them
to store a semicolon-separated list of lists \, or as messages to "execute"
as in a sequencer or message box.;
#X text 144 362 convert to list;
#X obj 279 359 text tolist;
#N canvas 842 231 590 379 tolist 0;
#X obj 86 99 bng 15 250 50 0 empty empty empty 17 7 0 10 -262144 -1
-1;
#X text 48 13 "text tolist" outputs the entire contents as a list.
Semicolons \, commas \, and dollar signs are output as symbols (and
so \, if symbols like " \, " are encountered \, they're escaped with
backslashes).;
#X text 108 96 bang to output list;
#X obj 86 180 text tolist text-help-1;
#X obj 173 218 list prepend set;
#X obj 173 241 list trim;
#X msg 173 291 this is a message \\\; this is another 1 ... \\\;;
#X msg 187 265 set;
#X obj 87 218 print;
#X text 72 326 N.B.: text-help-1 is defined in 'pd define' subwindow.
;
#X text 370 122 find another text by name or pointer, f 18;
#X msg 267 124 symbol text-help-1, f 11;
#X text 280 172 arguments: name of the text object or "-s struct-name"
, f 30;
#X connect 0 0 3 0;
#X connect 3 0 4 0;
#X connect 3 0 8 0;
#X connect 4 0 5 0;
#X connect 5 0 6 0;
#X connect 7 0 6 0;
#X connect 11 0 3 1;
#X restore 392 359 pd tolist;
#X obj 279 383 text fromlist;
#N canvas 842 231 604 318 fromlist 0;
#X obj 81 202 text fromlist text-help-fromlist;
#X obj 114 263 text define text-help-fromlist;
#X text 46 21 "text fromlist" converts a list such as "text tolist"
would output and fills the text with it. Whatever the text had previously
contained is discarded.;
#X msg 81 115 list this is a message \\\; this is another 1 ... \\\;
;
#X text 135 241 click here to see contents;
#X msg 92 145 list 1 2 3;
#X text 437 157 find another text by name or pointer, f 18;
#X msg 334 159 symbol text-help-1, f 11;
#X text 121 92 set contents of text;
#X connect 3 0 0 0;
#X connect 5 0 0 0;
#X connect 7 0 0 1;
#X restore 392 383 pd fromlist;
#X text 130 386 convert from list;
#X text 217 409 search;
#X obj 279 407 text search;
#N canvas 626 77 1011 913 search 0;
#X floatatom 60 313 5 0 0 0 - - -, f 5;
#X text 385 232 find another text by name or pointer, f 18;
#X text 207 280 arguments: name of the text object or "-s struct-name"
, f 30;
#X text 46 11 "text search" outputs the line number of the line that
best matches a search key. By default it seeks a line whose leading
fields match the incoming list.;
#X obj 52 873 text define -k text-help-search;
#A set 1 2 3 dog \; 7 8 9 cat \; 4 5 3 dog \; 7 8 9 alligator \; random
line that won't match numbers \;;
#X obj 60 270 text search text-help-search, f 16;
#X msg 182 244 symbol text-help-search;
#X msg 60 77 1;
#X msg 60 101 2;
#X msg 60 125 4;
#X msg 69 188 4 5;
#X msg 69 211 4 13;
#X msg 60 149 7;
#X text 110 76 matches first line (number 0);
#X text 102 99 doesn't match first field of any line so -1;
#X text 113 210 fails on second field so no match;
#X text 211 314 ... then optional search fields. Each is a field number
(starting from 0) optionally preceded by ">". ">=" \, "<" \, "<=" \,
or "near".;
#X text 98 150 if two lines match only the first is output (but see
below for finding best matches).;
#X msg 47 446 7 cat;
#X msg 47 470 7 alligator;
#X floatatom 47 574 5 0 0 0 - - -, f 5;
#X msg 47 494 7 dog;
#X obj 47 518 text search text-help-search 0 3, f 16;
#X floatatom 503 600 5 0 0 0 - - -, f 5;
#X obj 503 541 text search text-help-search 1, f 16;
#X msg 504 508 8 9;
#X msg 559 486 8 9 alligator;
#X msg 504 482 8;
#X msg 559 513 symbol line;
#X text 43 392 in this example we ask to match both field 0 and field
3 exactly. In field 3 we're testing symbols for equality., f 39;
#X text 401 382 If the search pattern (the incoming list) has more
fields than we have specified search fields \, extra search patterns
match succeeding fields starting from the last one give as an argument.
So for example if there are no arguments we look for matches to any
number of fields starting from the beginning of the line in the text.
;
#X floatatom 49 834 5 0 0 0 - - -, f 5;
#X obj 49 778 text search text-help-search > 0, f 16;
#X text 45 613 Match a line for which the search key is greater than
field zero of that line. The line getting closest to the key wins.
, f 41;
#X msg 49 671 2;
#X msg 49 713 4;
#X text 86 664 lines 1 \, 2 \, and 3 match \, but 2 wins because its
first field (4) is closest to the search key 2, f 48;
#X text 88 703 this matches lines 1 and 3 \, and each is equally good
\, so line 1 wins., f 43;
#X text 86 744 nobody's first field is greater than 10;
#X msg 49 745 10;
#X obj 507 809 text search text-help-search 2 near 0, f 18;
#X floatatom 507 866 5 0 0 0 - - -, f 5;
#X msg 507 685 3 3;
#X msg 507 714 3 2.5 1;
#X msg 507 775 3 3 1;
#X text 506 628 Hear we ask for field 2 to equal 3 and fields starting
at 0 to be 'near' the following arguments., f 33;
#X text 547 684 field 2 is 3 and field 0 nearest 3;
#X text 575 706 here lines 0 and 2 tie over 2.4 (1 and 4 are equally
far from it) so line 0 whose second field is closer to 1 wins., f
40;
#X text 560 766 Here line 2 wins because its field 0 is nearer to 3
\, notwithstanding that its field 1 is farther from 1;
#X text 103 125 matches line number 2 (third line);
#X text 114 188 matches two fields of line number 2;
#X connect 5 0 0 0;
#X connect 6 0 5 1;
#X connect 7 0 5 0;
#X connect 8 0 5 0;
#X connect 9 0 5 0;
#X connect 10 0 5 0;
#X connect 11 0 5 0;
#X connect 12 0 5 0;
#X connect 18 0 22 0;
#X connect 19 0 22 0;
#X connect 21 0 22 0;
#X connect 22 0 20 0;
#X connect 24 0 23 0;
#X connect 25 0 24 0;
#X connect 26 0 24 0;
#X connect 27 0 24 0;
#X connect 28 0 24 0;
#X connect 32 0 31 0;
#X connect 34 0 32 0;
#X connect 35 0 32 0;
#X connect 39 0 32 0;
#X connect 40 0 41 0;
#X connect 42 0 40 0;
#X connect 43 0 40 0;
#X connect 44 0 40 0;
#X restore 392 407 pd search;
#X text 75 433 sequencer/message-sender;
#X obj 279 431 text sequence;
#N canvas 199 86 1155 839 sequence 0;
#X msg 138 468 symbol text-help-search;
#X text 101 443 specify another text by name or pointer;
#X msg 37 225 bang;
#X obj 37 693 print out1;
#X obj 138 695 print out2;
#X msg 46 415 args 1 2 fuzz;
#X msg 37 167 line 0;
#X obj 655 282 text sequence text-help-seq2 -g, f 17;
#X obj 889 300 text define -k text-help-seq2;
#A set test1 1 2 3 \; 1000 test2 6 7 8 \; test1 9 10 \, 21 22 23 \,
walk the dog \; 500 1500 test1 \; test2 13 14 \;;
#X msg 771 248 bang;
#X msg 655 248 line 0;
#X obj 334 748 print test1;
#X obj 334 721 r test1;
#X obj 431 720 r test2;
#X obj 431 747 print test2;
#X obj 749 329 print done;
#X obj 46 391 loadbang;
#X text 163 414 set values for \$1 \, \$2 \, etc;
#X msg 37 198 step;
#X text 81 198 output next line;
#X text 97 160 set current line number (counting from 0), f 23;
#X msg 820 248 auto;
#X msg 868 248 stop;
#X msg 37 263 auto;
#X text 79 219 output all lines starting from current one to next waiting
point, f 34;
#X text 43 718 lists;
#X text 133 718 bang if done;
#X text 162 527 -g to specify global mode (each line begins with a
symbolic destination), f 39;
#X text 164 562 -w <symbol> specifies that lines beginning with the
symbol are waiting points, f 43;
#X text 165 597 -w <number> specifies that every line's leading n atoms
are used as a waiting point, f 39;
#X obj 37 497 text sequence text-help-seq, f 13;
#X text 230 489 creation arguments:, f 30;
#X text 164 508 name of the text object or "-s struct-name";
#X obj 58 764 text define -k text-help-seq;
#A set 1 2 3 \; 4 5 symbol 7 \; 8 \$1 \$2 \; 9 \$3 \$1-\$2-\$3 \;;
#X obj 653 328 print wait;
#X msg 37 327 stop;
#X text 84 328 stop the sequence;
#X text 30 10 "text sequence" outputs lines from a text buffer \, either
to an outlet \, or as messages to named destinations. The text is interpreted
as a sequence of lists \, and possibly some interspersed waiting instructions
(called "waits" here). You can ask for one line at a time ("step" message")
\, or to proceed without delay to the next wait ("bang") \, or to automatically
sequence through a series of waits (with each wait specifying a delay
in milliseconds);
#X text 78 255 automatically sequence \, interpreting waits as delay
times (but note there aren't any waits in this example - see at right)
, f 36;
#X text 653 228 rewind;
#X text 912 274 click to see the sequence:;
#X msg 723 248 step;
#X msg 761 448 bang;
#X msg 629 448 line 0;
#X obj 825 535 print done;
#X msg 816 448 auto;
#X msg 869 449 stop;
#X obj 726 535 print wait;
#X msg 704 448 step;
#X obj 885 496 text define -k text-help-seq3;
#A set 1 2 3 \; fred 1000 \; 4 5 6 \; blanch 7 8 \; fred 500 \; 9 10
\;;
#X obj 629 482 text sequence text-help-seq3 -w fred, f 22;
#X obj 629 535 print out1;
#X text 624 365 Alternatively \, with the "-w" flag (with or without
"-g" but most usefully without) \, you can specify a symbol that tags
an entire line as a wait. Here the three outlets are for lists (regular
lines) \, waits \, and a bang at end of sequence:;
#X msg 760 718 bang;
#X msg 628 718 line 0;
#X msg 815 718 auto;
#X msg 868 719 stop;
#X msg 703 718 step;
#X text 934 472 sequence:;
#X text 962 746 sequence:;
#X obj 884 766 text define -k text-help-seq4;
#A set 0 1 2 3 \; 1000 4 5 6 \; 500 7 8 9 \; 500 10 11 12 \;;
#X obj 628 752 text sequence text-help-seq4 -w 1, f 19;
#X obj 824 802 print done;
#X obj 725 802 print wait;
#X obj 628 802 print out1;
#X msg 37 356 tempo 1 msec;
#X obj 390 376 delay;
#X text 149 347 set tempo in msec \, sec \, min \, samples \, permin
\, etc. -- see 'delay' help for details...., f 28;
#X text 163 646 -t <tempo> <units> initializes tempo as with the "tempo"
message above., f 36;
#X msg 915 248 tempo 2 permsec;
#X text 937 226 set 2x tempo;
#X text 625 20 The -g flag (which must be given after specifying the
text with a name or a "-s" argument) specifies that the text contains
messages to send to global symbols. Lines beginning with symbols are
sent to the corresponding receive (or other named object). Leading
numbers are then interpreted as waits. If you use "bang" to sequence
the text the waits will be output as lists for you to interpret as
you wish. If you send an "auto" message \, waits that consist of a
single number are interpreted as delay times in milliseconds (but waits
with 2 or more arguments are treated as in "bang"). Here the two waits
are "1000" and "500 1500".;
#X text 623 576 If you want to use leading numbers in lists as waits
without having to specify "-g" \, specify "-w 3" for example and up
to 3 leading numbers (fewer if there's a symbol among the first 3 items)
will be taken as a wait. Waits specified this way can only have numeric
elements (while waits specified with a symbol tag as above could have
symbols too if desired.) Here we use "-w 1" so the "auto" feature can
simply sequence a list of numbers:;
#X connect 0 0 30 1;
#X connect 2 0 30 0;
#X connect 5 0 30 0;
#X connect 6 0 30 0;
#X connect 7 0 34 0;
#X connect 7 1 15 0;
#X connect 9 0 7 0;
#X connect 10 0 7 0;
#X connect 12 0 11 0;
#X connect 13 0 14 0;
#X connect 16 0 5 0;
#X connect 18 0 30 0;
#X connect 21 0 7 0;
#X connect 22 0 7 0;
#X connect 23 0 30 0;
#X connect 30 0 3 0;
#X connect 30 1 4 0;
#X connect 35 0 30 0;
#X connect 41 0 7 0;
#X connect 42 0 50 0;
#X connect 43 0 50 0;
#X connect 45 0 50 0;
#X connect 46 0 50 0;
#X connect 48 0 50 0;
#X connect 50 0 51 0;
#X connect 50 1 47 0;
#X connect 50 2 44 0;
#X connect 53 0 61 0;
#X connect 54 0 61 0;
#X connect 55 0 61 0;
#X connect 56 0 61 0;
#X connect 57 0 61 0;
#X connect 61 0 64 0;
#X connect 61 1 63 0;
#X connect 61 2 62 0;
#X connect 65 0 30 0;
#X connect 69 0 7 0;
#X restore 392 431 pd sequence;
#X text 99 312 delete a line or clear;
#X obj 279 312 text delete;
#N canvas 731 191 749 465 delete 0;
#X text 409 144 find another text by name or pointer;
#X text 319 257 <-- click here to see text;
#X obj 49 177 text delete text-help-delete;
#X text 295 180 argument: name of the text object or "-s struct-name"
;
#X msg 206 144 symbol text-help-delete;
#X obj 55 257 text define -k text-help-delete;
#A set line 0 \; line 1 \; line 2 \; line 3 \; line 4 \;;
#X msg 49 62 2;
#X msg 58 89 -1;
#X text 98 92 clear whole text;
#X obj 57 401 text fromlist text-help-delete;
#X msg 57 376 list line 0 \\\; line 1 \\\; line 2 \\\; line 3 \\\;
line 4 \\\;;
#X text 78 353 click below to get original text back:;
#X text 46 9 "text delete" deletes the nth line.;
#X text 88 62 delete line number 2 (counting from 0);
#X connect 4 0 2 1;
#X connect 6 0 2 0;
#X connect 7 0 2 0;
#X connect 10 0 9 0;
#X restore 392 311 pd delete;
#X text 154 287 insert a line;
#X obj 280 288 text insert;
#N canvas 338 254 766 501 insert 0;
#X text 406 175 find another text by name or pointer;
#X text 320 290 <-- click here to see text;
#X msg 203 175 symbol text-help-delete;
#X msg 156 107 2;
#X msg 54 407 list line 0 \\\; line 1 \\\; line 2 \\\; line 3 \\\;
line 4 \\\;;
#X text 75 384 click below to get original text back:;
#X obj 54 432 text fromlist text-help-insert;
#X obj 52 288 text define -k text-help-insert;
#A set line 0 \; line 1 \; line 2 \; line 3 \; line 4 \;;
#X msg 165 142 1e+009;
#X text 214 144 insert after end;
#X msg 59 82 list x y z w;
#X msg 65 108 1 2 3;
#X msg 50 55 12 23 34 45 56 56;
#X text 208 56 list to insert into the text;
#X text 298 208 arguments: name of the text object or "-s struct-name"
;
#X text 299 229 one optional arg to set inlet 1 (line number);
#X obj 46 208 text insert text-help-insert 3;
#X text 49 12 "text insert" inserts a line.;
#X text 195 107 insert before line number 2 (counting from 0);
#X connect 2 0 16 2;
#X connect 3 0 16 1;
#X connect 4 0 6 0;
#X connect 8 0 16 1;
#X connect 10 0 16 0;
#X connect 11 0 16 0;
#X connect 12 0 16 0;
#X restore 392 287 pd insert;
#X text 382 521 updated for Pd version 0.48;<|MERGE_RESOLUTION|>--- conflicted
+++ resolved
@@ -12,40 +12,6 @@
 #X obj 280 217 text define;
 #X text 81 173 The text object's first argument sets its function:
 , f 30;
-<<<<<<< HEAD
-#N canvas 791 35 684 718 define 0;
-#X msg 39 108 clear;
-#X msg 37 134 read text-object-help.txt;
-#X msg 40 163 write text-object-help.txt;
-#X text 32 43 "text define" maintains a text object and can name it
-so that other objects can find it (and later should have some alternative
-\, anonymous way to be found).;
-#X text 61 434 click to open and edit text:;
-#X text 296 422 creation arguments:;
-#X text 324 440 optional -k flag to keep contents;
-#X text 326 457 optional name;
-#X text 85 265 (optionally you can read or write to/from a file interpreting
-carriage returns as separators \; this should allow reading some text
-file formats - like this:);
-#X text 274 132 read from a file;
-#X text 276 163 write to a file;
-#X text 277 106 clear;
-#X obj 48 195 bng 15 250 50 0 empty empty empty 17 7 0 10 -262144 -1
--1;
-#X obj 38 513 t b p;
-#X obj 38 562 text get -s text t;
-#X msg 39 537 0;
-#X obj 38 612 print;
-#X obj 38 587 list trim;
-#X obj 38 458 text define -k text-help-1;
-#A set this is a message \; this is another 1 ... \;;
-#X msg 60 330 write -c /tmp/test-cr.txt;
-#X obj 327 531 print notify-outlet;
-#X text 34 637 First outlet is pointer to a "text" scalar containing
-the text \, which is output when the object is sent a "bang". For example
-\, here's machinery for printing out first line of text., f 30;
-#X text 69 189 bang to output a pointer to a scalar (struct) containing
-=======
 #N canvas 551 61 684 718 define 0;
 #X msg 39 106 clear;
 #X msg 37 132 read text-object-help.txt;
@@ -78,24 +44,14 @@
 the text \, which is output when the object is sent a "bang". For example
 \, here's machinery for printing out first line of text., f 30;
 #X text 69 187 bang to output a pointer to a scalar (struct) containing
->>>>>>> 80b38915
 the text - see first outlet below, f 45;
 #X text 320 552 Second outlet notifies you when text changes. As of
 Pd 0.48 this only outputs the message "updated" when text changes \,
 but this might be extended to offer more information in the future.
 , f 42;
-<<<<<<< HEAD
-#X msg 62 375 click;
-#X msg 112 376 close;
-#X text 163 375 open/close text window;
-#X text 205 234 or send a pointer to a named receive object;
-#X msg 57 232 send text-help-send;
-#X obj 46 487 r text-help-send;
-=======
 #X msg 79 336 click;
 #X msg 127 336 close;
 #X text 175 336 open and close text window;
->>>>>>> 80b38915
 #X connect 0 0 18 0;
 #X connect 1 0 18 0;
 #X connect 2 0 18 0;
@@ -110,11 +66,6 @@
 #X connect 19 0 18 0;
 #X connect 24 0 18 0;
 #X connect 25 0 18 0;
-<<<<<<< HEAD
-#X connect 28 0 18 0;
-#X connect 29 0 13 0;
-=======
->>>>>>> 80b38915
 #X restore 392 217 pd define;
 #X obj 280 240 text get;
 #N canvas 885 156 859 566 get 0;
