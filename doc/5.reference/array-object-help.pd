--- conflicted
+++ resolved
@@ -283,16 +283,6 @@
 #X connect 1 0 0 0;
 #X connect 3 0 0 1;
 #X connect 9 0 0 2;
-<<<<<<< HEAD
-#X restore 486 308 pd set;
-#X text 194 285 - get contents as a list;
-#X text 194 309 - set contents from a list;
-#X text 212 333 - get a quantile;
-#X obj 90 356 array random;
-#N canvas 102 243 816 629 quantile+random 0;
-#X floatatom 75 177 5 0 100 0 - - -;
-#X obj 39 251 array quantile array-help-5, f 14;
-=======
 #X restore 443 298 pd set;
 #X text 163 275 - get contents as a list;
 #X text 163 299 - set contents from a list;
@@ -300,8 +290,7 @@
 #X obj 59 346 array random;
 #N canvas 566 90 735 643 quantile+random 0;
 #X floatatom 73 178 5 0 100 0 - - -;
-#X obj 42 255 array quantile array-help-3, f 14;
->>>>>>> 3c12b769
+#X obj 42 255 array quantile array-help-5, f 14;
 #N canvas 0 50 450 250 (subpatch) 0;
 #X array array-help-5 100 float 3;
 #A 0 0 0 0 0 0 0 0 0 0 0 0 0.00715053 0.00715053 0.0285789 0.0500072
@@ -314,27 +303,15 @@
 0.349997 0.335712 0.321426 0.278569 0.192856 0.149999 0.135714 0.114285
 0.0999998 0.0714298 0.0642871 0.0571443 0.0285732 0 0 0 0 0;
 #X coords 0 1 99 0 200 140 1 0 0;
-<<<<<<< HEAD
-#X restore 37 375 graph;
-#X floatatom 111 198 5 -1 100 0 - - -;
-#X msg 43 524 \; array-help-5 const 0;
-#X floatatom 39 131 5 -1 100 0 - - -;
-#X obj 39 152 / 100;
-#X floatatom 39 295 5 0 100 0 - - -;
-#X floatatom 368 599 5 0 100 0 - - -;
-#X obj 370 555 array random array-help-5, f 13;
-#X obj 370 435 bng 15 250 50 0 empty empty empty 17 7 0 10 -262144
-=======
 #X restore 40 376 graph;
 #X floatatom 105 202 5 -1 100 0 - - -;
-#X msg 57 534 \; array-help-3 const 0;
+#X msg 57 534 \; array-help-5 const 0;
 #X floatatom 42 127 5 -1 100 0 - - -;
 #X obj 42 148 / 100;
 #X floatatom 42 299 5 0 100 0 - - -;
 #X floatatom 305 599 5 0 100 0 - - -;
-#X obj 305 555 array random array-help-3, f 13;
+#X obj 305 555 array random array-help-5, f 13;
 #X obj 305 427 bng 15 250 50 0 empty empty empty 17 7 0 10 -262144
->>>>>>> 3c12b769
 -1 -1;
 #X floatatom 318 476 5 0 0 0 - - -;
 #X floatatom 349 502 5 0 0 0 - - -;
@@ -411,25 +388,14 @@
 default -1, f 61;
 #X text 205 237 creation arguments: either array name or "-s" and optional
 "-f" flags to refer to an array in a data structure;
-<<<<<<< HEAD
-#X text 115 156 onset;
-#X text 153 180 number of points;
-#X msg 158 204 symbol array-help-2;
-#X text 322 205 set name or pointer;
-#X obj 57 230 array max array-help-6, f 13;
-#X floatatom 123 275 5 0 100 0 - - -;
-#X text 79 133 bang to find maximum;
-#X text 130 5 "array max" and "array min" find the maximum and minimum
-=======
 #X text 122 146 onset;
 #X text 155 179 number of points;
 #X msg 157 210 symbol array-help-2;
 #X text 305 211 set name or pointer;
-#X obj 69 238 array max array-help-4, f 13;
+#X obj 69 238 array max array-help-6, f 13;
 #X floatatom 157 283 5 0 100 0 - - -;
 #X text 91 121 bang to find maximum;
 #X text 81 18 "array max" and "array min" find the maximum and minimum
->>>>>>> 3c12b769
 values in the array \, respectively. The first outlet is the value
 and the second is the index (the x location where the value was found).
 The search may be restricted to a sub-domain of the array by specifying
@@ -437,27 +403,15 @@
 #X floatatom 75 499 7 0 100 0 - - -;
 #X obj 75 360 bng 15 250 50 0 empty empty empty 17 7 0 10 -262144 -1
 -1;
-<<<<<<< HEAD
-#X floatatom 67 381 5 0 0 0 - - -;
-#X floatatom 104 404 5 0 0 0 - - -;
-#X text 112 378 onset;
-#X floatatom 120 497 5 0 100 0 - - -;
-#X text 76 355 bang to find minimum;
-#X text 153 402 number of points;
-#X obj 54 452 array min array-help-6, f 13;
-#X text 54 298 value;
-#X text 118 299 index;
-=======
 #X floatatom 88 383 5 0 0 0 - - -;
 #X floatatom 119 416 5 0 0 0 - - -;
 #X text 133 380 onset;
 #X floatatom 163 499 5 0 100 0 - - -;
 #X text 97 357 bang to find minimum;
 #X text 168 414 number of points;
-#X obj 75 454 array min array-help-4, f 13;
+#X obj 75 454 array min array-help-6, f 13;
 #X text 68 306 value;
 #X text 152 307 index;
->>>>>>> 3c12b769
 #X connect 2 0 12 0;
 #X connect 3 0 12 0;
 #X connect 4 0 12 1;
