--- conflicted
+++ resolved
@@ -213,11 +213,7 @@
     for (c = class_list; c; c = c->c_next)
     {
         freebytes(c->c_methods[instanceno],
-<<<<<<< HEAD
-            c->c_nmethod * sizeof(*c->c_methods));
-=======
             c->c_nmethod * sizeof(**c->c_methods));
->>>>>>> c6add199
         for (i = instanceno; i < pd_ninstances-1; i++)
             c->c_methods[i] = c->c_methods[i+1];
         c->c_methods = (t_methodentry **)t_resizebytes(c->c_methods,
@@ -229,7 +225,6 @@
         while ((s = x->pd_symhash[i]))
         {
             x->pd_symhash[i] = s->s_next;
-<<<<<<< HEAD
             if(s != &x->pd_s_pointer &&
                s != &x->pd_s_float &&
                s != &x->pd_s_symbol &&
@@ -242,11 +237,10 @@
                s != &x->pd_s_x &&
                s != &x->pd_s_y &&
                s != &x->pd_s_)
-=======
-            freebytes(s->s_name, strlen(s->s_name)+1);
-            if (s->s_allocd)
->>>>>>> c6add199
+            {
+                freebytes(s->s_name, strlen(s->s_name)+1);
                 freebytes(s, sizeof(*s));
+            }
         }
     }
     freebytes(x->pd_symhash, SYMTABHASHSIZE * sizeof (*x->pd_symhash));
@@ -832,8 +826,8 @@
 static t_symbol *dogensym(const char *s, t_symbol *oldsym,
     t_pdinstance *pdinstance)
 {
-    char *sym = 0;
-    t_symbol **sym1, *sym2;
+    char *symname = 0;
+    t_symbol **symhashloc, *sym2;
     unsigned int hash = 5381;
     int length = 0;
     const char *s2 = s;
@@ -843,29 +837,22 @@
         length++;
         s2++;
     }
-    sym1 = pdinstance->pd_symhash + (hash & (SYMTABHASHSIZE-1));
-    while ((sym2 = *sym1))
-    {
-        if (!strcmp(sym2->s_name, s)) return(sym2);
-        sym1 = &sym2->s_next;
+    symhashloc = pdinstance->pd_symhash + (hash & (SYMTABHASHSIZE-1));
+    while ((sym2 = *symhashloc))
+    {
+        if (!strcmp(sym2->s_name, s))
+            return(sym2);
+        symhashloc = &sym2->s_next;
     }
     if (oldsym)
         sym2 = oldsym;
-<<<<<<< HEAD
     else sym2 = (t_symbol *)t_getbytes(sizeof(*sym2));
-    sym = t_getbytes(length+1);
-=======
-    else {
-        sym2 = (t_symbol *)t_getbytes(sizeof(*sym2));
-        sym2->s_allocd = 1;
-    }
-    sym2->s_name = t_getbytes(length+1);
->>>>>>> c6add199
+    symname = t_getbytes(length+1);
     sym2->s_next = 0;
     sym2->s_thing = 0;
-    strcpy(sym, s);
-    sym2->s_name = sym;
-    *sym1 = sym2;
+    strcpy(symname, s);
+    sym2->s_name = symname;
+    *symhashloc = sym2;
     return (sym2);
 }
 
