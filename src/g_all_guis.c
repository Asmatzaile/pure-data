--- conflicted
+++ resolved
@@ -873,7 +873,6 @@
         bflcol[2] = iemgui_modulo_color(bflcol[2]);
         iemgui->x_lcol = iemgui_color_hex[bflcol[2]];
     }
-<<<<<<< HEAD
 }
 
 static void iemgui_draw_new(t_iemgui*x, t_glist*glist) {;}
@@ -1004,6 +1003,4 @@
     x->x_lcol = 0x00;
 
     return x;
-=======
->>>>>>> c0cd3492
 }