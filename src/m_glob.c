--- conflicted
+++ resolved
@@ -41,11 +41,8 @@
 void glob_savepreferences(t_pd *dummy, t_symbol *s);
 void glob_forgetpreferences(t_pd *dummy);
 void glob_open(t_pd *ignore, t_symbol *name, t_symbol *dir, t_floatarg f);
-<<<<<<< HEAD
 void glob_stackdepth(void *dummy, t_symbol *s, int argc, t_atom *argv);
-=======
 void glob_fastforward(t_pd *ignore, t_floatarg f);
->>>>>>> 79c373bb
 
 static void glob_helpintro(t_pd *dummy)
 {
