/* Copyright (c) 1997-1999 Miller Puckette.
* For information on usage and redistribution, and for a DISCLAIMER OF ALL
* WARRANTIES, see the file, "LICENSE.txt," in this distribution.  */

#include "m_pd.h"
#include "m_imp.h"
#include "s_stuff.h"

t_class *glob_pdobject;
static t_class *maxclass;

int sys_perf;   /* true if we should query user on close and quit */
int pd_compatibilitylevel = 100000;  /* e.g., 43 for pd 0.43 compatibility */

/* These "glob" routines, which implement messages to Pd, are from all
over.  Some others are prototyped in m_imp.h as well. */

void glob_menunew(void *dummy, t_symbol *name, t_symbol *dir);
void glob_verifyquit(void *dummy, t_floatarg f);
void glob_dsp(void *dummy, t_symbol *s, int argc, t_atom *argv);
void glob_meters(void *dummy, t_floatarg f);
void glob_key(void *dummy, t_symbol *s, int ac, t_atom *av);
void glob_audiostatus(void *dummy);
void glob_finderror(t_pd *dummy);
void glob_findinstance(t_pd *dummy, t_symbol*s);
void glob_audio_properties(t_pd *dummy, t_floatarg flongform);
void glob_audio_dialog(t_pd *dummy, t_symbol *s, int argc, t_atom *argv);
void glob_audio_setapi(t_pd *dummy, t_floatarg f);
void glob_midi_properties(t_pd *dummy, t_floatarg flongform);
void glob_midi_dialog(t_pd *dummy, t_symbol *s, int argc, t_atom *argv);
void glob_midi_setapi(t_pd *dummy, t_floatarg f);
void glob_start_path_dialog(t_pd *dummy, t_floatarg flongform);
void glob_path_dialog(t_pd *dummy, t_symbol *s, int argc, t_atom *argv);
void glob_addtopath(t_pd *dummy, t_symbol *path, t_float saveit);
void glob_start_startup_dialog(t_pd *dummy, t_floatarg flongform);
void glob_startup_dialog(t_pd *dummy, t_symbol *s, int argc, t_atom *argv);
void glob_ping(t_pd *dummy);
void glob_plugindispatch(t_pd *dummy, t_symbol *s, int argc, t_atom *argv);
void glob_watchdog(t_pd *dummy);
void glob_loadpreferences(t_pd *dummy, t_symbol *s);
void glob_savepreferences(t_pd *dummy, t_symbol *s);
void glob_forgetpreferences(t_pd *dummy);
<<<<<<< HEAD
void glob_stackdepth(void *dummy, t_symbol *s, int argc, t_atom *argv);
=======
void glob_open(t_pd *ignore, t_symbol *name, t_symbol *dir, t_floatarg f);
>>>>>>> 05178840

static void glob_helpintro(t_pd *dummy)
{
    open_via_helppath("intro.pd", "");
}

static void glob_compatibility(t_pd *dummy, t_floatarg level)
{
    int dspwas = canvas_suspend_dsp();
    pd_compatibilitylevel = 0.5 + 100. * level;
    canvas_resume_dsp(dspwas);
}

#ifdef _WIN32
void glob_audio(void *dummy, t_floatarg adc, t_floatarg dac);
#endif

/* a method you add for debugging printout */
void glob_foo(void *dummy, t_symbol *s, int argc, t_atom *argv);

#if 1
void glob_foo(void *dummy, t_symbol *s, int argc, t_atom *argv)
{
#ifdef USEAPI_ALSA
    void alsa_printstate( void);
    alsa_printstate();
#endif
}
#endif

static void glob_version(t_pd *dummy, float f)
{
    if (f > (PD_MAJOR_VERSION + 0.01*PD_MINOR_VERSION + 0.001))
    {
        static int warned;
        if (warned < 1)
            post("warning: file format (%g) newer than this version (%g) of Pd",
                f, PD_MAJOR_VERSION + 0.01*PD_MINOR_VERSION);
        else if (warned < 2)
            post("(... more file format messages suppressed)");
        warned++;
    }
}

static void glob_perf(t_pd *dummy, float f)
{
    sys_perf = (f != 0);
}

void max_default(t_pd *x, t_symbol *s, int argc, t_atom *argv)
{
    int i;
    char str[80];
    startpost("%s: unknown message %s ", class_getname(pd_class(x)),
        s->s_name);
    for (i = 0; i < argc; i++)
    {
        atom_string(argv+i, str, 80);
        poststring(str);
    }
    endpost();
}

void glob_plugindispatch(t_pd *dummy, t_symbol *s, int argc, t_atom *argv)
{
    int i;
    char str[80];
    sys_vgui("pdtk_plugin_dispatch ");
    for (i = 0; i < argc; i++)
    {
        atom_string(argv+i, str, 80);
        sys_vgui("%s", str);
        if (i < argc-1) {
            sys_vgui(" ");
        }
    }
    sys_vgui("\n");
}

int sys_zoom_open = 1;
void glob_zoom_open(t_pd *dummy, t_floatarg f)
{
    sys_zoom_open = (f != 0 ? 2 : 1);
}

void glob_init(void)
{
    maxclass = class_new(gensym("max"), 0, 0, sizeof(t_pd),
        CLASS_DEFAULT, A_NULL);
    class_addanything(maxclass, max_default);
    pd_bind(&maxclass, gensym("max"));

    glob_pdobject = class_new(gensym("pd"), 0, 0, sizeof(t_pd),
        CLASS_DEFAULT, A_NULL);
    class_addmethod(glob_pdobject, (t_method)glob_initfromgui, gensym("init"),
        A_GIMME, 0);
    class_addmethod(glob_pdobject, (t_method)glob_menunew, gensym("menunew"),
        A_SYMBOL, A_SYMBOL, 0);
    class_addmethod(glob_pdobject, (t_method)glob_open, gensym("open"),
        A_SYMBOL, A_SYMBOL, A_DEFFLOAT, 0);
    class_addmethod(glob_pdobject, (t_method)glob_quit, gensym("quit"), 0);
    class_addmethod(glob_pdobject, (t_method)glob_verifyquit,
        gensym("verifyquit"), A_DEFFLOAT, 0);
    class_addmethod(glob_pdobject, (t_method)glob_foo, gensym("foo"), A_GIMME, 0);
    class_addmethod(glob_pdobject, (t_method)glob_dsp, gensym("dsp"), A_GIMME, 0);
    class_addmethod(glob_pdobject, (t_method)glob_meters, gensym("meters"),
        A_FLOAT, 0);
    class_addmethod(glob_pdobject, (t_method)glob_key, gensym("key"), A_GIMME, 0);
    class_addmethod(glob_pdobject, (t_method)glob_audiostatus,
        gensym("audiostatus"), 0);
    class_addmethod(glob_pdobject, (t_method)glob_finderror,
        gensym("finderror"), 0);
    class_addmethod(glob_pdobject, (t_method)glob_findinstance,
        gensym("findinstance"), A_SYMBOL, 0);
    class_addmethod(glob_pdobject, (t_method)glob_audio_properties,
        gensym("audio-properties"), A_DEFFLOAT, 0);
    class_addmethod(glob_pdobject, (t_method)glob_audio_dialog,
        gensym("audio-dialog"), A_GIMME, 0);
    class_addmethod(glob_pdobject, (t_method)glob_audio_setapi,
        gensym("audio-setapi"), A_FLOAT, 0);
    class_addmethod(glob_pdobject, (t_method)glob_midi_setapi,
        gensym("midi-setapi"), A_FLOAT, 0);
    class_addmethod(glob_pdobject, (t_method)glob_midi_properties,
        gensym("midi-properties"), A_DEFFLOAT, 0);
    class_addmethod(glob_pdobject, (t_method)glob_midi_dialog,
        gensym("midi-dialog"), A_GIMME, 0);
    class_addmethod(glob_pdobject, (t_method)glob_start_path_dialog,
        gensym("start-path-dialog"), 0);
    class_addmethod(glob_pdobject, (t_method)glob_path_dialog,
        gensym("path-dialog"), A_GIMME, 0);
    class_addmethod(glob_pdobject, (t_method)glob_addtopath,
        gensym("add-to-path"), A_SYMBOL, A_DEFFLOAT, 0);
    class_addmethod(glob_pdobject, (t_method)glob_start_startup_dialog,
        gensym("start-startup-dialog"), 0);
    class_addmethod(glob_pdobject, (t_method)glob_startup_dialog,
        gensym("startup-dialog"), A_GIMME, 0);
    class_addmethod(glob_pdobject, (t_method)glob_ping, gensym("ping"), 0);
    class_addmethod(glob_pdobject, (t_method)glob_loadpreferences,
        gensym("load-preferences"), A_DEFSYM, 0);
    class_addmethod(glob_pdobject, (t_method)glob_savepreferences,
        gensym("save-preferences"), A_DEFSYM, 0);
    class_addmethod(glob_pdobject, (t_method)glob_forgetpreferences,
        gensym("forget-preferences"), A_DEFSYM, 0);
    class_addmethod(glob_pdobject, (t_method)glob_zoom_open,
        gensym("zoom-open"), A_FLOAT, 0);
    class_addmethod(glob_pdobject, (t_method)glob_version,
        gensym("version"), A_FLOAT, 0);
    class_addmethod(glob_pdobject, (t_method)glob_perf,
        gensym("perf"), A_FLOAT, 0);
    class_addmethod(glob_pdobject, (t_method)glob_compatibility,
        gensym("compatibility"), A_FLOAT, 0);
    class_addmethod(glob_pdobject, (t_method)glob_plugindispatch,
        gensym("plugin-dispatch"), A_GIMME, 0);
    class_addmethod(glob_pdobject, (t_method)glob_helpintro,
        gensym("help-intro"), A_GIMME, 0);
#if defined(__linux__) || defined(__FreeBSD_kernel__)
    class_addmethod(glob_pdobject, (t_method)glob_watchdog,
        gensym("watchdog"), 0);
#endif
    class_addmethod(glob_pdobject, (t_method)glob_stackdepth,
        gensym("stackdepth"), A_GIMME, 0);
    class_addanything(glob_pdobject, max_default);
    pd_bind(&glob_pdobject, gensym("pd"));
}

    /* function to return version number at run time.  Any of the
    calling pointers may be zero in case you don't need all of them. */
void sys_getversion(int *major, int *minor, int *bugfix)
{
    if (major)
        *major = PD_MAJOR_VERSION;
    if (minor)
        *minor = PD_MINOR_VERSION;
    if (bugfix)
        *bugfix = PD_BUGFIX_VERSION;
}
<|MERGE_RESOLUTION|>--- conflicted
+++ resolved
@@ -40,11 +40,8 @@
 void glob_loadpreferences(t_pd *dummy, t_symbol *s);
 void glob_savepreferences(t_pd *dummy, t_symbol *s);
 void glob_forgetpreferences(t_pd *dummy);
-<<<<<<< HEAD
+void glob_open(t_pd *ignore, t_symbol *name, t_symbol *dir, t_floatarg f);
 void glob_stackdepth(void *dummy, t_symbol *s, int argc, t_atom *argv);
-=======
-void glob_open(t_pd *ignore, t_symbol *name, t_symbol *dir, t_floatarg f);
->>>>>>> 05178840
 
 static void glob_helpintro(t_pd *dummy)
 {
