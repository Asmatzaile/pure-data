/* Copyright (c) 1997-1999 Miller Puckette. Updated 2019 Dan Wilcox.
* For information on usage and redistribution, and for a DISCLAIMER OF ALL
* WARRANTIES, see the file, "LICENSE.txt," in this distribution.  */

/* this file contains, first, a collection of soundfile access routines, a
sort of soundfile library.  Second, the "soundfiler" object is defined which
uses the routines to read or write soundfiles, synchronously, from garrays.
These operations are not to be done in "real time" as they may have to wait
for disk accesses (even the write routine.)  Finally, the realtime objects
readsf~ and writesf~ are defined which confine disk operations to a separate
thread so that they can be used in real time.  The readsf~ and writesf~
objects use Posix-like threads. */

#include "d_soundfile.h"
#ifdef _WIN32
#include <io.h>
#endif
#include <fcntl.h>
#include <stdio.h>
#include <pthread.h>
#include <math.h>

/* Supported sample formats: LPCM (16 or 24 bit int) & 32 bit float */

#define MAXSFCHANS 64

/* GLIBC large file support */
#ifdef _LARGEFILE64_SOURCE
#define open open64
#endif

/* MSVC uses different naming for these */
#ifdef _MSC_VER
#define O_CREAT  _O_CREAT
#define O_TRUNC  _O_TRUNC
#define O_WRONLY _O_WRONLY
#endif

#define SCALE (1. / (1024. * 1024. * 1024. * 2.))

    /* float sample conversion wrapper */
typedef union _floatuint
{
  float f;
  uint32_t ui;
} t_floatuint;

/* ----- soundfile ----- */

void soundfile_clear(t_soundfile *sf)
{
    memset(sf, 0, sizeof(t_soundfile));
    sf->sf_fd = -1;
    sf->sf_type = NULL;
    sf->sf_bytelimit = SFMAXBYTES;
}

void soundfile_copy(t_soundfile *dst, const t_soundfile *src)
{
    memcpy((char *)dst, (char *)src, sizeof(t_soundfile));
}

int soundfile_needsbyteswap(const t_soundfile *sf)
{
    return sf->sf_bigendian != sys_isbigendian();
}

const char* soundfile_strerror(int errnum)
{
    switch (errnum)
    {
        case SOUNDFILE_ERRUNKNOWN:
            return "unknown header format";
        case SOUNDFILE_ERRMALFORMED:
            return "bad header format";
        case SOUNDFILE_ERRVERSION:
            return "unsupported header format version";
        case SOUNDFILE_ERRSAMPLEFMT:
            return "unsupported sample format";
        default: /* C/POSIX error */
            return strerror(errnum);
    }
}

    /** output soundfile format info as a list */
static void outlet_soundfileinfo(t_outlet *out, t_soundfile *sf)
{
    t_atom info_list[5];
    SETFLOAT((t_atom *)info_list, (t_float)sf->sf_samplerate);
    SETFLOAT((t_atom *)info_list+1,
        (t_float)(sf->sf_headersize < 0 ? 0 : sf->sf_headersize));
    SETFLOAT((t_atom *)info_list+2, (t_float)sf->sf_nchannels);
    SETFLOAT((t_atom *)info_list+3, (t_float)sf->sf_bytespersample);
    SETSYMBOL((t_atom *)info_list+4, gensym((sf->sf_bigendian ? "b" : "l")));
    outlet_list(out, &s_list, 5, (t_atom *)info_list);
}

    /* post soundfile error, try to print type name */
static void object_sferror(const void *x, const char *header,
    const char *filename, int errnum, const t_soundfile *sf)
{
    if (sf && sf->sf_type)
        pd_error(x, "%s %s: %s: %s", header, sf->sf_type->t_name, filename,
            soundfile_strerror(errnum));
    else
        pd_error(x, "%s: %s: %s", header, filename, soundfile_strerror(errnum));
}

/* ----- soundfile type ----- */

#define SFMAXTYPES 4

/* should these globals be PERTHREAD? */

    /** supported type implementations */
static t_soundfile_type *sf_types[SFMAXTYPES] = {0};

    /** number of types */
static size_t sf_numtypes = 0;

    /** min required header size, largest among the current types */
static int sf_minheadersize = 0;

    /** printable type argument list,
       dash prepended and separated by spaces */
static char sf_typeargs[MAXPDSTRING] = {0};

    /* built-in type implementations */
void soundfile_wave_setup();
void soundfile_aiff_setup();
void soundfile_caf_setup();
void soundfile_next_setup();

    /** set up built-in types */
void soundfile_type_setup()
{
    soundfile_wave_setup(); /* default first */
    soundfile_aiff_setup();
    soundfile_caf_setup();
    soundfile_next_setup();
}

int soundfile_addtype(const t_soundfile_type *type)
{
    int i;
    if (sf_numtypes == SFMAXTYPES)
    {
        error("soundfile: max number of type implementations reached");
        return 0;
    }
    sf_types[sf_numtypes] = (t_soundfile_type *)type;
    sf_numtypes++;
    if (type->t_minheadersize > sf_minheadersize)
        sf_minheadersize = type->t_minheadersize;
    strcat(sf_typeargs, (sf_numtypes > 1 ? " -" : "-"));
    strcat(sf_typeargs, type->t_name);
    return 1;
}

    /** return type list head pointer */
static t_soundfile_type **soundfile_firsttype()
{
    return &sf_types[0];
}

    /** return next type list pointer or NULL if at the end */
static t_soundfile_type **soundfile_nexttype(t_soundfile_type **t)
{
    return (t == &sf_types[sf_numtypes-1] ? NULL : ++t);
}

    /** fond type by name, returns NULL if not found */
static t_soundfile_type *soundfile_findtype(const char *name)
{
    t_soundfile_type **t = soundfile_firsttype();
    while (t)
    {
        if (!strcmp(name, (*t)->t_name))
            break;
        t = soundfile_nexttype(t);
    }
    return (t ? *t : NULL);
}

/* ----- ASCII ----- */

    /** compound ascii read/write args  */
typedef struct _asciiargs
{
    ssize_t aa_onsetframe;  /* start frame */
    ssize_t aa_nframes;     /* nframes to read/write */
    int aa_nchannels;       /* number of channels to read/write */
    t_word **aa_vectors;    /* vectors to read into/write out of */
    t_garray **aa_garrays;  /* read: arrays to resize & read into */
    int aa_resize;          /* read: resize when reading? */
    size_t aa_maxsize;      /* read: max size to read/resize to */
    t_sample aa_normfactor; /* write: normalization factor */
} t_asciiargs;

static int ascii_hasextension(const char *filename, size_t size)
{
    int len = strnlen(filename, size);
    if (len >= 5 && !strncmp(filename + (len - 4), ".txt", 4))
        return 1;
    return 0;
}

static int ascii_addextension(char *filename, size_t size)
{
    int len = strnlen(filename, size);
    if (len + 4 >= size)
        return 0;
    strcpy(filename + len, ".txt");
    return 1;
}

/* ----- read write ----- */

ssize_t fd_read(int fd, off_t offset, void *dst, size_t size)
{
    if (lseek(fd, offset, SEEK_SET) != offset)
        return -1;
    return read(fd, dst, size);
}

ssize_t fd_write(int fd, off_t offset, const void *src, size_t size)
{
    if (lseek(fd, offset, SEEK_SET) != offset)
        return -1;
    return write(fd, src, size);
}

/* ----- byte swappers ----- */

int sys_isbigendian(void)
{
    unsigned short s = 1;
    unsigned char c = *(char *)(&s);
    return (c == 0);
}

uint64_t swap8(uint64_t n, int doit)
{
    if (doit)
        return (((n >> 56) & 0x00000000000000ffULL) |
                ((n >> 40) & 0x000000000000ff00ULL) |
                ((n >> 24) & 0x0000000000ff0000ULL) |
                ((n >>  8) & 0x00000000ff000000ULL) |
                ((n <<  8) & 0x000000ff00000000ULL) |
                ((n << 24) & 0x0000ff0000000000ULL) |
                ((n << 40) & 0x00ff000000000000ULL) |
                ((n << 56) & 0xff00000000000000ULL));
    return n;
}

int64_t swap8s(int64_t n, int doit)
{
    if (doit)
    {
        n = ((n <<  8) & 0xff00ff00ff00ff00ULL) |
            ((n >>  8) & 0x00ff00ff00ff00ffULL);
        n = ((n << 16) & 0xffff0000ffff0000ULL) |
            ((n >> 16) & 0x0000ffff0000ffffULL );
        return (n << 32) | ((n >> 32) & 0xffffffffULL);
    }
    return n;
}

uint32_t swap4(uint32_t n, int doit)
{
    if (doit)
        return (((n & 0x0000ff) << 24) | ((n & 0x0000ff00) <<  8) |
                ((n & 0xff0000) >>  8) | ((n & 0xff000000) >> 24));
    return n;
}

int32_t swap4s(int32_t n, int doit)
{
    if (doit)
    {
        n = ((n << 8) & 0xff00ff00) | ((n >> 8) & 0xff00ff);
        return (n << 16) | ((n >> 16) & 0xffff);
    }
    return n;
}

uint16_t swap2(uint16_t n, int doit)
{
    if (doit)
        return (((n & 0x00ff) << 8) | ((n & 0xff00) >> 8));
    return n;
}

void swapstring4(char *foo, int doit)
{
    if (doit)
    {
        char a = foo[0], b = foo[1], c = foo[2], d = foo[3];
        foo[0] = d; foo[1] = c; foo[2] = b; foo[3] = a;
    }
}

void swapstring8(char *foo, int doit)
{
    if (doit)
    {
        char a = foo[0], b = foo[1], c = foo[2], d = foo[3],
        e = foo[4], f = foo[5], g = foo[6], h = foo[7];
        foo[0] = h; foo[1] = g; foo[2] = f; foo[3] = e;
        foo[4] = d; foo[5] = c; foo[6] = b; foo[7] = a;
    }
}

/* ----------------------- soundfile access routines ----------------------- */

    /** This routine opens a file, looks for a supported file format
        header, seeks to end of it, and fills in the soundfile header info
        values. Only 2- and 3-byte fixed-point samples and 4-byte floating point
        samples are supported.  If sf->sf_headersize is nonzero, the caller
        should supply the number of channels, endinanness, and bytes per sample;
        the header is ignored.  If sf->sf_type is non-NULL, the given type
        implementation is used. Otherwise, the routine tries to read the header
        and fill in the properties. Fills sf struct on success, closes fd on
        failure. */
int open_soundfile_via_fd(int fd, t_soundfile *sf, size_t skipframes)
{
    off_t offset;
    errno = 0;
    if (sf->sf_headersize >= 0) /* header detection overridden */
    {
            /* interpret data size from file size */
        ssize_t bytelimit = lseek(fd, 0, SEEK_END);
        if (bytelimit < 0)
            goto badheader;
        if (bytelimit > SFMAXBYTES || bytelimit < 0)
            bytelimit = SFMAXBYTES;
        sf->sf_bytelimit = bytelimit;
        sf->sf_fd = fd;
    }
    else
    {
        char buf[SFHDRBUFSIZE];
        ssize_t bytesread = read(fd, buf, sf_minheadersize);

        if (!sf->sf_type)
        {
                /* check header for type */
            t_soundfile_type **t = soundfile_firsttype();
            while (t)
            {
                if ((*t)->t_isheaderfn(buf, bytesread))
                    break;
                t = soundfile_nexttype(t);
            }
            if (!t) /* not recognized */
            {
                errno = SOUNDFILE_ERRUNKNOWN;
                goto badheader;
            }
            sf->sf_type = *t;
        }
        else
        {
                /* check header using given type */
            if (!sf->sf_type->t_isheaderfn(buf, bytesread))
            {
                errno = SOUNDFILE_ERRUNKNOWN;
                goto badheader;
            }
        }
        sf->sf_fd = fd;

            /* rewind and read header */
        if (lseek(sf->sf_fd, 0, SEEK_SET) < 0)
            goto badheader;
        if (!sf->sf_type->t_readheaderfn(sf))
            goto badheader;
    }

        /* seek past header and any sample frames to skip */
    offset = sf->sf_headersize + (skipframes * sf->sf_bytesperframe);
    if (lseek(sf->sf_fd, offset, 0) < offset)
        goto badheader;
    sf->sf_bytelimit -= skipframes * sf->sf_bytesperframe;
    if (sf->sf_bytelimit < 0)
        sf->sf_bytelimit = 0;

        /* copy sample format back to caller */
    return fd;

badheader:
        /* the header wasn't recognized.  We're threadable here so let's not
        print out the error... */
    if (!errno)
        errno = SOUNDFILE_ERRMALFORMED;
    sf->sf_fd = -1;
    if (fd >= 0)
        sys_close(fd);
    return -1;
}

    /** open a soundfile, using open_via_path().  This is used by readsf~ in
        a not-perfectly-threadsafe way.  LATER replace with a thread-hardened
        version of open_soundfile_via_canvas().
        returns number of frames in the soundfile */
int open_soundfile_via_path(const char *dirname, const char *filename,
    t_soundfile *sf, size_t skipframes)
{
    char buf[MAXPDSTRING], *dummy;
    int fd, sf_fd;
    fd = open_via_path(dirname, filename, "", buf, &dummy, MAXPDSTRING, 1);
    if (fd < 0)
        return -1;
    sf_fd = open_soundfile_via_fd(fd, sf, skipframes);
    return sf_fd;
}

    /** open a soundfile, using open_via_canvas().  This is used by readsf~ in
        a not-perfectly-threadsafe way.  LATER replace with a thread-hardened
        version of open_soundfile_via_canvas().
        returns number of frames in the soundfile */
int open_soundfile_via_canvas(t_canvas *canvas, const char *filename,
    t_soundfile *sf, size_t skipframes)
{
    char buf[MAXPDSTRING], *dummy;
    int fd, sf_fd;
    fd = canvas_open(canvas, filename, "", buf, &dummy, MAXPDSTRING, 1);
    if (fd < 0)
        return -1;
    sf_fd = open_soundfile_via_fd(fd, sf, skipframes);
    return sf_fd;
}

static void soundfile_xferin_sample(const t_soundfile *sf, int nvecs,
    t_sample **vecs, size_t framesread, unsigned char *buf, size_t nframes)
{
    int nchannels = (sf->sf_nchannels < nvecs ? sf->sf_nchannels : nvecs), i;
    size_t j;
    unsigned char *sp, *sp2;
    t_sample *fp;
    for (i = 0, sp = buf; i < nchannels; i++, sp += sf->sf_bytespersample)
    {
        if (sf->sf_bytespersample == 2)
        {
            if (sf->sf_bigendian)
            {
                for (j = 0, sp2 = sp, fp = vecs[i] + framesread;
                    j < nframes; j++, sp2 += sf->sf_bytesperframe, fp++)
                        *fp = SCALE * ((sp2[0] << 24) | (sp2[1] << 16));
            }
            else
            {
                for (j = 0, sp2 = sp, fp = vecs[i] + framesread;
                    j < nframes; j++, sp2 += sf->sf_bytesperframe, fp++)
                        *fp = SCALE * ((sp2[1] << 24) | (sp2[0] << 16));
            }
        }
        else if (sf->sf_bytespersample == 3)
        {
            if (sf->sf_bigendian)
            {
                for (j = 0, sp2 = sp, fp = vecs[i] + framesread;
                    j < nframes; j++, sp2 += sf->sf_bytesperframe, fp++)
                        *fp = SCALE * ((sp2[0] << 24) | (sp2[1] << 16) |
                                       (sp2[2] << 8));
            }
            else
            {
                for (j = 0, sp2 = sp, fp = vecs[i] + framesread;
                    j < nframes; j++, sp2 += sf->sf_bytesperframe, fp++)
                        *fp = SCALE * ((sp2[2] << 24) | (sp2[1] << 16) |
                                       (sp2[0] << 8));
            }
        }
        else if (sf->sf_bytespersample == 4)
        {
            t_floatuint alias;
            if (sf->sf_bigendian)
            {
                for (j = 0, sp2 = sp, fp = vecs[i] + framesread;
                    j < nframes; j++, sp2 += sf->sf_bytesperframe, fp++)
                {
                    alias.ui = ((sp2[0] << 24) | (sp2[1] << 16) |
                                (sp2[2] << 8)  |  sp2[3]);
                    *fp = (t_sample)alias.f;
                }
            }
            else
            {
                for (j = 0, sp2 = sp, fp = vecs[i] + framesread;
                    j < nframes; j++, sp2 += sf->sf_bytesperframe, fp++)
                {
                    alias.ui = ((sp2[3] << 24) | (sp2[2] << 16) |
                                (sp2[1] << 8)  |  sp2[0]);
                    *fp = (t_sample)alias.f;
                }
            }
        }
    }
        /* zero out other outputs */
    for (i = sf->sf_nchannels; i < nvecs; i++)
        for (j = nframes, fp = vecs[i]; j--;)
            *fp++ = 0;
}

static void soundfile_xferin_words(const t_soundfile *sf, int nvecs,
    t_word **vecs, size_t framesread, unsigned char *buf, size_t nframes)
{
    unsigned char *sp, *sp2;
    t_word *wp;
    int nchannels = (sf->sf_nchannels < nvecs ? sf->sf_nchannels : nvecs), i;
    size_t j;
    for (i = 0, sp = buf; i < nchannels; i++, sp += sf->sf_bytespersample)
    {
        if (sf->sf_bytespersample == 2)
        {
            if (sf->sf_bigendian)
            {
                for (j = 0, sp2 = sp, wp = vecs[i] + framesread;
                    j < nframes; j++, sp2 += sf->sf_bytesperframe, wp++)
                        wp->w_float = SCALE * ((sp2[0] << 24) | (sp2[1] << 16));
            }
            else
            {
                for (j = 0, sp2 = sp, wp = vecs[i] + framesread;
                    j < nframes; j++, sp2 += sf->sf_bytesperframe, wp++)
                        wp->w_float = SCALE * ((sp2[1] << 24) | (sp2[0] << 16));
            }
        }
        else if (sf->sf_bytespersample == 3)
        {
            if (sf->sf_bigendian)
            {
                for (j = 0, sp2 = sp, wp = vecs[i] + framesread;
                    j < nframes; j++, sp2 += sf->sf_bytesperframe, wp++)
                        wp->w_float = SCALE * ((sp2[0] << 24) | (sp2[1] << 16) |
                                               (sp2[2] << 8));
            }
            else
            {
                for (j = 0, sp2 = sp, wp = vecs[i] + framesread;
                    j < nframes; j++, sp2 += sf->sf_bytesperframe, wp++)
                        wp->w_float = SCALE * ((sp2[2] << 24) | (sp2[1] << 16) |
                                               (sp2[0] << 8));
            }
        }
        else if (sf->sf_bytespersample == 4)
        {
            t_floatuint alias;
            if (sf->sf_bigendian)
            {
                for (j = 0, sp2 = sp, wp = vecs[i] + framesread;
                    j < nframes; j++, sp2 += sf->sf_bytesperframe, wp++)
                {
                    alias.ui = ((sp2[0] << 24) | (sp2[1] << 16) |
                                (sp2[2] << 8)  |  sp2[3]);
                    wp->w_float = (t_float)alias.f;
                }
            }
            else
            {
                for (j = 0, sp2 = sp, wp = vecs[i] + framesread;
                    j < nframes; j++, sp2 += sf->sf_bytesperframe, wp++)
                {
                    alias.ui = ((sp2[3] << 24) | (sp2[2] << 16) |
                                (sp2[1] << 8)  |  sp2[0]);
                    wp->w_float = (t_float)alias.f;
                }
            }
        }
    }
        /* zero out other outputs */
    for (i = sf->sf_nchannels; i < nvecs; i++)
        for (j = nframes, wp = vecs[i]; j--;)
            (wp++)->w_float = 0;
}

    /* soundfiler_write ...

       usage: write [flags] filename table ...
       flags:
         -nframes <frames>
         -skip <frames>
         -bytes <bytespersample>
         -rate / -r <samplerate>
         -normalize
         -wave
         -aiff
         -caf
         -next / -nextstep
         -ascii
         -big
         -little
    */

    /** parsed write arguments */
typedef struct _soundfiler_writeargs
{
    t_symbol *wa_filesym;             /* file path symbol */
    t_soundfile_type *wa_type;        /* type implementation */
    int wa_samplerate;                /* sample rate */
    int wa_bytespersample;            /* number of bytes per sample */
    int wa_bigendian;                 /* is sample data bigendian? */
    size_t wa_nframes;                /* number of sample frames to write */
    size_t wa_onsetframes;            /* sample frame onset when writing */
    int wa_normalize;                 /* normalize samples? */
    int wa_ascii;                     /* write ascii? */
} t_soundfiler_writeargs;


/* the routine which actually does the work should LATER also be called
from garray_write16. */

    /** Parse arguments for writing.  The "obj" argument is only for flagging
        errors.  For streaming to a file the "normalize" and "nframes"
        arguments shouldn't be set but the calling routine flags this. */
static int soundfiler_parsewriteargs(void *obj, int *p_argc, t_atom **p_argv,
    t_soundfiler_writeargs *wa)
{
    int argc = *p_argc;
    t_atom *argv = *p_argv;
    int samplerate = -1, bytespersample = 2, bigendian = 0, endianness = -1;
    size_t nframes = SFMAXFRAMES, onsetframes = 0;
    int normalize = 0, ascii = 0;
    t_symbol *filesym;
    t_soundfile_type *type = NULL;

    while (argc > 0 && argv->a_type == A_SYMBOL &&
        *argv->a_w.w_symbol->s_name == '-')
    {
        const char *flag = argv->a_w.w_symbol->s_name + 1;
        if (!strcmp(flag, "skip"))
        {
            if (argc < 2 || argv[1].a_type != A_FLOAT ||
                ((onsetframes = argv[1].a_w.w_float) < 0))
                    return -1;
            argc -= 2; argv += 2;
        }
        else if (!strcmp(flag, "nframes"))
        {
            if (argc < 2 || argv[1].a_type != A_FLOAT ||
                ((nframes = argv[1].a_w.w_float) < 0))
                    return -1;
            argc -= 2; argv += 2;
        }
        else if (!strcmp(flag, "bytes"))
        {
            if (argc < 2 || argv[1].a_type != A_FLOAT ||
                ((bytespersample = argv[1].a_w.w_float) < 2) ||
                    bytespersample > 4)
                        return -1;
            argc -= 2; argv += 2;
        }
        else if (!strcmp(flag, "normalize"))
        {
            normalize = 1;
            argc -= 1; argv += 1;
        }
        else if (!strcmp(flag, "big"))
        {
            endianness = 1;
            argc -= 1; argv += 1;
        }
        else if (!strcmp(flag, "little"))
        {
            endianness = 0;
            argc -= 1; argv += 1;
        }
        else if (!strcmp(flag, "rate") || !strcmp(flag, "r"))
        {
            if (argc < 2 || argv[1].a_type != A_FLOAT ||
                ((samplerate = argv[1].a_w.w_float) <= 0))
                    return -1;
            argc -= 2; argv += 2;
        }
        else if (!strcmp(flag, "ascii"))
        {
            ascii = 1;
            argc -= 1; argv += 1;
        }
        else if (!strcmp(flag, "nextstep"))
        {
                /* handle old "-nextstep" alias */
            type = soundfile_findtype("next");
            argc -= 1; argv += 1;
        }
        else
        {
                /* check for type by name */
            if (!(type = soundfile_findtype(flag)))
                return -1; /* unknown flag */
            ascii = 0; /* replaced */
            argc -= 1; argv += 1;
        }
    }
    if (!argc || argv->a_type != A_SYMBOL)
        return -1;
    filesym = argv->a_w.w_symbol;

        /* deduce from filename extension? */
    if (!type)
    {
        t_soundfile_type **t = soundfile_firsttype();
        while (t)
        {
            if ((*t)->t_hasextensionfn(filesym->s_name, MAXPDSTRING))
                break;
            t = soundfile_nexttype(t);
        }
        if (!t)
        {
            if (!ascii)
                ascii = ascii_hasextension(filesym->s_name, MAXPDSTRING);
            t = soundfile_firsttype(); /* default if unknown */
        }
        type = *t;
    }

        /* check requested endianness */
    bigendian = type->t_endiannessfn(endianness);
    if (endianness != -1 && endianness != bigendian)
    {
        post("%s: forced to %s endian", type->t_name,
            (bigendian ? "big" : "little"));
    }

        /* return to caller */
    argc--; argv++;
    *p_argc = argc;
    *p_argv = argv;
    wa->wa_filesym = filesym;
    wa->wa_type = type;
    wa->wa_samplerate = samplerate;
    wa->wa_bytespersample = bytespersample;
    wa->wa_bigendian = bigendian;
    wa->wa_nframes = nframes;
    wa->wa_onsetframes = onsetframes;
    wa->wa_normalize = normalize;
    wa->wa_ascii = ascii;
    return 0;
}

    /** sets sf fd & headerisze on success and returns fd or -1 on failure */
static int create_soundfile(t_canvas *canvas, const char *filename,
    t_soundfile *sf, size_t nframes)
{
    char filenamebuf[MAXPDSTRING], pathbuf[MAXPDSTRING];
    ssize_t headersize = -1;
    int fd;

        /* create file */
    strncpy(filenamebuf, filename, MAXPDSTRING);
    if (!sf->sf_type->t_hasextensionfn(filenamebuf, MAXPDSTRING-10))
        if (!sf->sf_type->t_addextensionfn(filenamebuf, MAXPDSTRING-10))
            return -1;
    filenamebuf[MAXPDSTRING-10] = 0; /* FIXME: what is the 10 for? */
    canvas_makefilename(canvas, filenamebuf, pathbuf, MAXPDSTRING);
    if ((fd = sys_open(pathbuf, O_WRONLY | O_CREAT | O_TRUNC, 0666)) < 0)
        return -1;
    sf->sf_fd = fd;

        /* write header */
    headersize = sf->sf_type->t_writeheaderfn(sf, nframes);
    if (headersize < 0)
        goto badcreate;
    sf->sf_headersize = headersize;
    return fd;

badcreate:
    sf->sf_fd = -1;
    if (fd >= 0)
        sys_close(fd);
    return -1;
}

static void soundfile_finishwrite(void *obj, const char *filename,
    t_soundfile *sf, size_t nframes, size_t frameswritten)
{
    if (frameswritten >= nframes) return;
    if (nframes < SFMAXFRAMES)
        pd_error(obj, "soundfiler write: %ld out of %ld frames written",
            frameswritten, nframes);
    if (sf->sf_type->t_updateheaderfn(sf, frameswritten))
        return;
    object_sferror(obj, "soundfiler write", filename, errno, sf);
}

static void soundfile_xferout_sample(const t_soundfile *sf,
    t_sample **vecs, unsigned char *buf, size_t nframes, size_t onsetframes,
    t_sample normalfactor)
{
    int i;
    size_t j;
    unsigned char *sp, *sp2;
    t_sample *fp;
    for (i = 0, sp = buf; i < sf->sf_nchannels; i++,
        sp += sf->sf_bytespersample)
    {
        if (sf->sf_bytespersample == 2)
        {
            t_sample ff = normalfactor * 32768.;
            if (sf->sf_bigendian)
            {
                for (j = 0, sp2 = sp, fp = vecs[i] + onsetframes;
                    j < nframes; j++, sp2 += sf->sf_bytesperframe, fp++)
                {
                    int xx = 32768. + (*fp * ff);
                    xx -= 32768;
                    if (xx < -32767)
                        xx = -32767;
                    if (xx > 32767)
                        xx = 32767;
                    sp2[0] = (xx >> 8);
                    sp2[1] = xx;
                }
            }
            else
            {
                for (j = 0, sp2 = sp, fp = vecs[i] + onsetframes;
                    j < nframes; j++, sp2 += sf->sf_bytesperframe, fp++)
                {
                    int xx = 32768. + (*fp * ff);
                    xx -= 32768;
                    if (xx < -32767)
                        xx = -32767;
                    if (xx > 32767)
                        xx = 32767;
                    sp2[1] = (xx >> 8);
                    sp2[0] = xx;
                }
            }
        }
        else if (sf->sf_bytespersample == 3)
        {
            t_sample ff = normalfactor * 8388608.;
            if (sf->sf_bigendian)
            {
                for (j = 0, sp2 = sp, fp = vecs[i] + onsetframes;
                    j < nframes; j++, sp2 += sf->sf_bytesperframe, fp++)
                {
                    int xx = 8388608. + (*fp * ff);
                    xx -= 8388608;
                    if (xx < -8388607)
                        xx = -8388607;
                    if (xx > 8388607)
                        xx = 8388607;
                    sp2[0] = (xx >> 16);
                    sp2[1] = (xx >> 8);
                    sp2[2] = xx;
                }
            }
            else
            {
                for (j = 0, sp2 = sp, fp = vecs[i] + onsetframes;
                    j < nframes; j++, sp2 += sf->sf_bytesperframe, fp++)
                {
                    int xx = 8388608. + (*fp * ff);
                    xx -= 8388608;
                    if (xx < -8388607)
                        xx = -8388607;
                    if (xx > 8388607)
                        xx = 8388607;
                    sp2[2] = (xx >> 16);
                    sp2[1] = (xx >> 8);
                    sp2[0] = xx;
                }
            }
        }
        else if (sf->sf_bytespersample == 4)
        {
            t_floatuint f2;
            if (sf->sf_bigendian)
            {
                for (j = 0, sp2 = sp, fp = vecs[i] + onsetframes;
                    j < nframes; j++, sp2 += sf->sf_bytesperframe, fp++)
                {
                    f2.f = *fp * normalfactor;
                    sp2[0] = (f2.ui >> 24); sp2[1] = (f2.ui >> 16);
                    sp2[2] = (f2.ui >> 8);  sp2[3] = f2.ui;
                }
            }
            else
            {
                for (j = 0, sp2 = sp, fp = vecs[i] + onsetframes;
                    j < nframes; j++, sp2 += sf->sf_bytesperframe, fp++)
                {
                    f2.f = *fp * normalfactor;
                    sp2[3] = (f2.ui >> 24); sp2[2] = (f2.ui >> 16);
                    sp2[1] = (f2.ui >> 8);  sp2[0] = f2.ui;
                }
            }
        }
    }
}

static void soundfile_xferout_words(const t_soundfile *sf, t_word **vecs,
    unsigned char *buf, size_t nframes, size_t onsetframes,
    t_sample normalfactor)
{
    int i;
    size_t j;
    unsigned char *sp, *sp2;
    t_word *wp;
    for (i = 0, sp = buf; i < sf->sf_nchannels;
         i++, sp += sf->sf_bytespersample)
    {
        if (sf->sf_bytespersample == 2)
        {
            t_sample ff = normalfactor * 32768.;
            if (sf->sf_bigendian)
            {
                for (j = 0, sp2 = sp, wp = vecs[i] + onsetframes;
                    j < nframes; j++, sp2 += sf->sf_bytesperframe, wp++)
                {
                    int xx = 32768. + (wp->w_float * ff);
                    xx -= 32768;
                    if (xx < -32767)
                        xx = -32767;
                    if (xx > 32767)
                        xx = 32767;
                    sp2[0] = (xx >> 8);
                    sp2[1] = xx;
                }
            }
            else
            {
                for (j = 0, sp2 = sp, wp = vecs[i] + onsetframes;
                    j < nframes; j++, sp2 += sf->sf_bytesperframe, wp++)
                {
                    int xx = 32768. + (wp->w_float * ff);
                    xx -= 32768;
                    if (xx < -32767)
                        xx = -32767;
                    if (xx > 32767)
                        xx = 32767;
                    sp2[1] = (xx >> 8);
                    sp2[0] = xx;
                }
            }
        }
        else if (sf->sf_bytespersample == 3)
        {
            t_sample ff = normalfactor * 8388608.;
            if (sf->sf_bigendian)
            {
                for (j = 0, sp2 = sp, wp = vecs[i] + onsetframes;
                    j < nframes; j++, sp2 += sf->sf_bytesperframe, wp++)
                {
                    int xx = 8388608. + (wp->w_float * ff);
                    xx -= 8388608;
                    if (xx < -8388607)
                        xx = -8388607;
                    if (xx > 8388607)
                        xx = 8388607;
                    sp2[0] = (xx >> 16);
                    sp2[1] = (xx >> 8);
                    sp2[2] = xx;
                }
            }
            else
            {
                for (j = 0, sp2 = sp, wp = vecs[i] + onsetframes;
                    j < nframes; j++, sp2 += sf->sf_bytesperframe, wp++)
                {
                    int xx = 8388608. + (wp->w_float * ff);
                    xx -= 8388608;
                    if (xx < -8388607)
                        xx = -8388607;
                    if (xx > 8388607)
                        xx = 8388607;
                    sp2[2] = (xx >> 16);
                    sp2[1] = (xx >> 8);
                    sp2[0] = xx;
                }
            }
        }
        else if (sf->sf_bytespersample == 4)
        {
            t_floatuint f2;
            if (sf->sf_bigendian)
            {
                for (j = 0, sp2 = sp, wp = vecs[i] + onsetframes;
                    j < nframes; j++, sp2 += sf->sf_bytesperframe, wp++)
                {
                    f2.f = wp->w_float * normalfactor;
                    sp2[0] = (f2.ui >> 24); sp2[1] = (f2.ui >> 16);
                    sp2[2] = (f2.ui >> 8);  sp2[3] = f2.ui;
                }
            }
            else
            {
                for (j = 0, sp2 = sp, wp = vecs[i] + onsetframes;
                    j < nframes; j++, sp2 += sf->sf_bytesperframe, wp++)
                {
                    f2.f = wp->w_float * normalfactor;
                    sp2[3] = (f2.ui >> 24); sp2[2] = (f2.ui >> 16);
                    sp2[1] = (f2.ui >> 8);  sp2[0] = f2.ui;
                }
            }
        }
    }
}

/* ----- soundfiler - reads and writes soundfiles to/from "garrays" ----- */

#define SAMPBUFSIZE 1024

static t_class *soundfiler_class;

typedef struct _soundfiler
{
    t_object x_obj;
    t_outlet *x_out2;
    t_canvas *x_canvas;
} t_soundfiler;

static t_soundfiler *soundfiler_new(void)
{
    t_soundfiler *x = (t_soundfiler *)pd_new(soundfiler_class);
    x->x_canvas = canvas_getcurrent();
    outlet_new(&x->x_obj, &s_float);
    x->x_out2 = outlet_new(&x->x_obj, &s_float);
    return x;
}

static int soundfiler_readascii(t_soundfiler *x, const char *filename,
    t_asciiargs *a)
{
    t_binbuf *b = binbuf_new();
    int i, j, vecsize;
    ssize_t framesinfile, nframes = a->aa_nframes;
    t_atom *atoms, *ap;
    if (binbuf_read_via_canvas(b, filename, x->x_canvas, 0))
    {
        nframes = 0;
        goto done;
    }
    atoms = binbuf_getvec(b);
    framesinfile = binbuf_getnatom(b) / a->aa_nchannels;
#ifdef DEBUG_SOUNDFILE
    post("ascii: read 1 natoms %d frames %d onset %d channels %d",
        binbuf_getnatom(b), nframes, a->aa_onsetframe, a->aa_nchannels);
#endif
    if (framesinfile < 1)
    {
        pd_error(x, "soundfiler read: %s: empty or very short ascii file",
            filename);
        nframes = 0;
        goto done;
    }
    if (a->aa_resize)
    {
        if (framesinfile > a->aa_maxsize)
        {
            pd_error(x, "soundfiler read: truncated to %ld elements",
                a->aa_maxsize);
            framesinfile = a->aa_maxsize;
        }
        nframes = framesinfile - a->aa_onsetframe;
        for (i = 0; i < a->aa_nchannels; i++)
        {
            garray_resize_long(a->aa_garrays[i], nframes);
            garray_setsaveit(a->aa_garrays[i], 0);
            if (!garray_getfloatwords(a->aa_garrays[i], &vecsize,
                &a->aa_vectors[i]) || (vecsize != nframes))
            {
                pd_error(x, "soundfiler read: resize failed");
                nframes = 0;
                goto done;
            }
        }
    }
    else if (nframes > framesinfile)
        nframes = framesinfile - a->aa_onsetframe;
#ifdef DEBUG_SOUNDFILE
    post("ascii: read 2 frames %d", nframes);
#endif
    if (a->aa_onsetframe > 0)
        atoms += a->aa_onsetframe * a->aa_nchannels;
    for (j = 0, ap = atoms; j < nframes; j++)
        for (i = 0; i < a->aa_nchannels; i++)
            a->aa_vectors[i][j].w_float = atom_getfloat(ap++);
        /* zero out remaining elements of vectors */
    for (i = 0; i < a->aa_nchannels; i++)
    {
        if (garray_getfloatwords(a->aa_garrays[i], &vecsize, &a->aa_vectors[i]))
            for (j = nframes; j < vecsize; j++)
                a->aa_vectors[i][j].w_float = 0;
    }
    for (i = 0; i < a->aa_nchannels; i++)
        garray_redraw(a->aa_garrays[i]);
#ifdef DEBUG_SOUNDFILE
    post("ascii: read 3");
#endif
done:
    binbuf_free(b);
    return nframes;
}

    /* soundfiler_read ...

       usage: read [flags] filename table ...
       flags:
           -skip <frames> ... frames to skip in file
           -raw <headersize channels bytespersample endian>
           -resize
           -maxsize <maxsize>
           -wave
           -aiff
           -caf
           -next
           -ascii
    */

static void soundfiler_read(t_soundfiler *x, t_symbol *s,
    int argc, t_atom *argv)
{
    t_soundfile sf = {0};
    int fd = -1, resize = 0, ascii = 0, i;
    size_t skipframes = 0, finalsize = 0, maxsize = SFMAXFRAMES,
           framesread = 0, bufframes, j;
    ssize_t nframes, framesinfile;
    char endianness;
    const char *filename;
    t_garray *garrays[MAXSFCHANS];
    t_word *vecs[MAXSFCHANS];
    char sampbuf[SAMPBUFSIZE];

    soundfile_clear(&sf);
    sf.sf_headersize = -1;
    while (argc > 0 && argv->a_type == A_SYMBOL &&
        *argv->a_w.w_symbol->s_name == '-')
    {
        const char *flag = argv->a_w.w_symbol->s_name + 1;
        if (!strcmp(flag, "skip"))
        {
            if (argc < 2 || argv[1].a_type != A_FLOAT ||
                ((skipframes = argv[1].a_w.w_float) < 0))
                    goto usage;
            argc -= 2; argv += 2;
        }
        else if (!strcmp(flag, "ascii"))
        {
            if (sf.sf_headersize >= 0)
                post("'-ascii' overridden by '-raw'");
            ascii = 1;
            argc--; argv++;
        }
        else if (!strcmp(flag, "raw"))
        {
            if (ascii)
                post("'-ascii' overridden by '-raw'");
            else if (sf.sf_type)
                post("'-%s' overridden by '-raw'", sf.sf_type->t_name);
            if (argc < 5 ||
                argv[1].a_type != A_FLOAT ||
                ((sf.sf_headersize = argv[1].a_w.w_float) < 0) ||
                argv[2].a_type != A_FLOAT ||
                ((sf.sf_nchannels = argv[2].a_w.w_float) < 1) ||
                (sf.sf_nchannels > MAXSFCHANS) ||
                argv[3].a_type != A_FLOAT ||
                ((sf.sf_bytespersample = argv[3].a_w.w_float) < 2) ||
                    (sf.sf_bytespersample > 4) ||
                argv[4].a_type != A_SYMBOL ||
                    ((endianness = argv[4].a_w.w_symbol->s_name[0]) != 'b'
                    && endianness != 'l' && endianness != 'n'))
                        goto usage;
            if (endianness == 'b')
                sf.sf_bigendian = 1;
            else if (endianness == 'l')
                sf.sf_bigendian = 0;
            else
                sf.sf_bigendian = sys_isbigendian();
            sf.sf_samplerate = sys_getsr();
            sf.sf_bytesperframe = sf.sf_nchannels * sf.sf_bytespersample;
            argc -= 5; argv += 5;
        }
        else if (!strcmp(flag, "resize"))
        {
            resize = 1;
            argc -= 1; argv += 1;
        }
        else if (!strcmp(flag, "maxsize"))
        {
            if (argc < 2 || argv[1].a_type != A_FLOAT ||
                ((maxsize = (argv[1].a_w.w_float > SFMAXFRAMES ?
                SFMAXFRAMES : argv[1].a_w.w_float)) < 0))
                    goto usage;
            resize = 1;     /* maxsize implies resize */
            argc -= 2; argv += 2;
        }
        else
        {
                /* check for type by name */
            if (!(sf.sf_type = soundfile_findtype(flag)))
                goto usage; /* unknown flag */
            ascii = 0; /* replaced */
            if (sf.sf_headersize >= 0)
                post("'-%s' overridden by '-raw'", sf.sf_type->t_name);
            argc -= 1; argv += 1;
        }
    }
    if (sf.sf_headersize >= 0)
    {
        ascii = 0;
        sf.sf_type = NULL;
    }
    if (argc < 1 ||                           /* no filename or tables */
        argc > MAXSFCHANS + 1 ||              /* too many tables */
        argv[0].a_type != A_SYMBOL)           /* bad filename */
            goto usage;
    filename = argv[0].a_w.w_symbol->s_name;
    argc--; argv++;

        /* check for implicit ascii */
    if (!sf.sf_type && sf.sf_headersize < 0)
        ascii = ascii_hasextension(filename, MAXPDSTRING);

    for (i = 0; i < argc; i++)
    {
        int vecsize;
        if (argv[i].a_type != A_SYMBOL)
            goto usage;
        if (!(garrays[i] =
            (t_garray *)pd_findbyclass(argv[i].a_w.w_symbol, garray_class)))
        {
            pd_error(x, "soundfiler read: %s: no such table",
                argv[i].a_w.w_symbol->s_name);
            goto done;
        }
        else if (!garray_getfloatwords(garrays[i], &vecsize,
                &vecs[i]))
            pd_error(x, "soundfiler read: %s: bad template for tabwrite",
                argv[i].a_w.w_symbol->s_name);
        if (finalsize && finalsize != vecsize && !resize)
        {
            post("arrays have different lengths, resizing...");
            resize = 1;
        }
        finalsize = vecsize;
    }
    if (ascii)
    {
        t_asciiargs a =
            {skipframes, finalsize, argc, vecs, garrays, resize, maxsize, 0};
        if (!argc)
        {
            pd_error(x, "soundfiler read: "
                        "'-ascii' requires at least one table");
            goto done;
        }
        if ((framesread = soundfiler_readascii(x, filename, &a)) == 0)
            goto done;
            /* fill in for info outlet */
        sf.sf_samplerate = sys_getsr();
        sf.sf_headersize = 0;
        sf.sf_nchannels = argc;
        sf.sf_bytespersample = 4;
        sf.sf_bigendian = sys_isbigendian();
        goto done;
    }

    fd = open_soundfile_via_canvas(x->x_canvas, filename, &sf, skipframes);
    if (fd < 0)
    {
        object_sferror(x, "soundfiler read", filename, errno, &sf);
        goto done;
    }
    framesinfile = sf.sf_bytelimit / sf.sf_bytesperframe;

    if (resize)
    {
            /* figure out what to resize to using header info */
        if (framesinfile > maxsize)
        {
            pd_error(x, "soundfiler read: truncated to %ld elements", maxsize);
            framesinfile = maxsize;
        }
        finalsize = framesinfile;
        for (i = 0; i < argc; i++)
        {
            int vecsize;
            garray_resize_long(garrays[i], finalsize);
                /* for sanity's sake let's clear the save-in-patch flag here */
            garray_setsaveit(garrays[i], 0);
            if (!garray_getfloatwords(garrays[i], &vecsize, &vecs[i])
                /* if the resize failed, garray_resize reported the error */
                || (vecsize != framesinfile))
            {
                pd_error(x, "soundfiler read: resize failed");
                goto done;
            }
        }
    }

    if (!finalsize) finalsize = SFMAXFRAMES;
    if (finalsize > framesinfile)
        finalsize = framesinfile;

        /* no tablenames, try to use header info instead of reading */
    if (argc == 0 &&
        !(sf.sf_headersize >= 0 ||   /* read if raw */
          finalsize == SFMAXFRAMES)) /* read if unknown size */
    {
        framesread = finalsize;
        goto done;
    }

        /* read */
    bufframes = SAMPBUFSIZE / sf.sf_bytesperframe;
    for (framesread = 0; framesread < finalsize;)
    {
        size_t thisread = finalsize - framesread;
        thisread = (thisread > bufframes ? bufframes : thisread);
        nframes = read(sf.sf_fd, sampbuf,
            thisread * sf.sf_bytesperframe) / sf.sf_bytesperframe;
        if (nframes <= 0) break;
        soundfile_xferin_words(&sf, argc, vecs, framesread,
            (unsigned char *)sampbuf, nframes);
        framesread += nframes;
    }

        /* zero out remaining elements of vectors */
    for (i = 0; i < argc; i++)
    {
        int vecsize;
        if (garray_getfloatwords(garrays[i], &vecsize, &vecs[i]))
            for (j = framesread; j < vecsize; j++)
                vecs[i][j].w_float = 0;
    }
        /* zero out vectors in excess of number of channels */
    for (i = sf.sf_nchannels; i < argc; i++)
    {
        int vecsize;
        t_word *foo;
        if (garray_getfloatwords(garrays[i], &vecsize, &foo))
            for (j = 0; j < vecsize; j++)
                foo[j].w_float = 0;
    }
        /* do all graphics updates */
    for (i = 0; i < argc; i++)
        garray_redraw(garrays[i]);
    goto done;
usage:
    pd_error(x, "usage: read [flags] filename [tablename]...");
    post("flags: -skip <n> -resize -maxsize <n> %s -ascii ...", sf_typeargs);
    post("-raw <headerbytes> <channels> <bytespersample> "
         "<endian (b, l, or n)>");
done:
    sf.sf_fd = -1;
    if (fd >= 0)
        sys_close(fd);
    outlet_soundfileinfo(x->x_out2, &sf);
    outlet_float(x->x_obj.ob_outlet, (t_float)framesread);
}

    /** write to an ascii text file, channels (nvecs) are interleaved,
        assumes all vectors are at least nframes in length
        adapted from garray_savecontentsto()
        returns frames written on success or 0 on error */
int soundfiler_writeascii(t_soundfiler *x, const char *filename, t_asciiargs *a)
{
    char path[MAXPDSTRING];
    t_binbuf *b = binbuf_new();
    int i, j, frameswritten = 0, ret = 1;
#ifdef DEBUG_SOUNDFILE
    post("ascii write: frames %d onset %d channels %d",
        a->aa_nframes, a->aa_onsetframe, a->aa_nchannels);
#endif
    canvas_makefilename(x->x_canvas, filename, path, MAXPDSTRING);
    if (a->aa_nframes > 200000)
        post("warning: writing %d table points to ascii file!");
    for (i = a->aa_onsetframe; frameswritten < a->aa_nframes; ++i)
    {
        for (j = 0; j < a->aa_nchannels; ++j)
            binbuf_addv(b, "f", a->aa_vectors[j][i].w_float * a->aa_normfactor);
        frameswritten++;
    }
    binbuf_addv(b, ";");
    ret = binbuf_write(b, path, "", 1); /* convert semis to cr */
    binbuf_free(b);
    return (ret == 0 ? frameswritten : 0);
}

    /** this is broken out from soundfiler_write below so garray_write can
        call it too... not done yet though. */
size_t soundfiler_dowrite(void *obj, t_canvas *canvas,
    int argc, t_atom *argv, t_soundfile *sf)
{
    t_soundfiler_writeargs wa = {0};
    int fd = -1, i;
    size_t bufframes, frameswritten = 0, j;
    t_garray *garrays[MAXSFCHANS];
    t_word *vectors[MAXSFCHANS];
    char sampbuf[SAMPBUFSIZE];
    t_sample normfactor = 1, biggest = 0;

    soundfile_clear(sf);
    if (soundfiler_parsewriteargs(obj, &argc, &argv, &wa))
        goto usage;
    sf->sf_type = (wa.wa_ascii ? NULL : wa.wa_type);
    sf->sf_nchannels = argc;
    sf->sf_samplerate = wa.wa_samplerate;
    sf->sf_bytespersample = wa.wa_bytespersample;
    sf->sf_bigendian = wa.wa_bigendian;
    sf->sf_bytesperframe = argc * wa.wa_bytespersample;
    if (sf->sf_nchannels < 1 || sf->sf_nchannels > MAXSFCHANS)
        goto usage;
    if (sf->sf_samplerate <= 0)
        sf->sf_samplerate = sys_getsr();
    for (i = 0; i < sf->sf_nchannels; i++)
    {
        int vecsize;
        if (argv[i].a_type != A_SYMBOL)
            goto usage;
        if (!(garrays[i] =
            (t_garray *)pd_findbyclass(argv[i].a_w.w_symbol, garray_class)))
        {
            pd_error(obj, "soundfiler write: %s: no such table",
                argv[i].a_w.w_symbol->s_name);
            goto fail;
        }
        else if (!garray_getfloatwords(garrays[i], &vecsize, &vectors[i]))
            pd_error(obj, "soundfiler write: %s: bad template for tabwrite",
                argv[i].a_w.w_symbol->s_name);
        if (wa.wa_nframes > vecsize - wa.wa_onsetframes)
            wa.wa_nframes = vecsize - wa.wa_onsetframes;
    }
    if (wa.wa_nframes <= 0)
    {
        pd_error(obj, "soundfiler write: no samples at onset %ld",
            wa.wa_onsetframes);
        goto fail;
    }

        /* find biggest sample for normalizing */
    for (i = 0; i < sf->sf_nchannels; i++)
    {
        for (j = wa.wa_onsetframes; j < wa.wa_nframes + wa.wa_onsetframes; j++)
        {
            if (vectors[i][j].w_float > biggest)
                biggest = vectors[i][j].w_float;
            else if (-vectors[i][j].w_float > biggest)
                biggest = -vectors[i][j].w_float;
        }
    }

        /* write to ascii text file? */
    if (wa.wa_ascii)
    {
        char filenamebuf[MAXPDSTRING];
        t_asciiargs a =
            {wa.wa_onsetframes, wa.wa_nframes, sf->sf_nchannels, vectors, 0};
        strcpy(filenamebuf, wa.wa_filesym->s_name);
        if (!ascii_hasextension(filenamebuf, MAXPDSTRING))
            ascii_addextension(filenamebuf, MAXPDSTRING);
        if (wa.wa_normalize)
            a.aa_normfactor = (biggest > 0 ? 32767./(32768. * biggest) : 1);
        else
            a.aa_normfactor = 1;
        if ((frameswritten = soundfiler_writeascii(obj, filenamebuf, &a)) == 0)
        {
            pd_error(obj, "soundfiler write: writing ascii failed");
            goto fail;
        }
            /* fill in for info outlet */
        sf->sf_headersize = 0;
        sf->sf_bytespersample = 4;
        sf->sf_bigendian = sys_isbigendian();
        return frameswritten;
    }

        /* create file and detect if int samples should be normalized */
    if ((fd = create_soundfile(canvas, wa.wa_filesym->s_name,
        sf, wa.wa_nframes)) < 0)
    {
        object_sferror(obj, "soundfiler write",
            wa.wa_filesym->s_name, errno, sf);
        goto fail;
    }
    if (!wa.wa_normalize)
    {
        if (sf->sf_bytespersample != 4 && biggest > 1)
        {
            post("%s: reducing max amplitude %f to 1",
                wa.wa_filesym->s_name, biggest);
            wa.wa_normalize = 1;
        }
        else post("%s: biggest amplitude = %f",
            wa.wa_filesym->s_name, biggest);
    }
    if (wa.wa_normalize)
        normfactor = (biggest > 0 ? 32767./(32768. * biggest) : 1);

        /* write samples */
    bufframes = SAMPBUFSIZE / sf->sf_bytesperframe;
    for (frameswritten = 0; frameswritten < wa.wa_nframes;)
    {
        size_t thiswrite = wa.wa_nframes - frameswritten,
               byteswritten, datasize;
        thiswrite = (thiswrite > bufframes ? bufframes : thiswrite);
        datasize = sf->sf_bytesperframe * thiswrite;
        soundfile_xferout_words(sf, vectors, (unsigned char *)sampbuf,
            thiswrite, wa.wa_onsetframes, normfactor);
        byteswritten = write(sf->sf_fd, sampbuf, datasize);
        if (byteswritten < datasize)
        {
            object_sferror(obj, "soundfiler write",
                wa.wa_filesym->s_name, errno, sf);
            if (byteswritten > 0)
                frameswritten += byteswritten / sf->sf_bytesperframe;
            break;
        }
        frameswritten += thiswrite;
        wa.wa_onsetframes += thiswrite;
    }
        /* update header frame size */
    if (fd >= 0)
    {
        soundfile_finishwrite(obj, wa.wa_filesym->s_name, sf,
                wa.wa_nframes, frameswritten);
        sys_close(fd);
    }
    sf->sf_fd = -1;
    return frameswritten;
usage:
    pd_error(obj, "usage: write [flags] filename tablename...");
    post("flags: -skip <n> -nframes <n> -bytes <n> %s ...", sf_typeargs);
    post("-ascii -big -little -normalize");
    post("(defaults to a 16 bit wave file)");
fail:
    soundfile_clear(sf); /* clear any bad data */
    if (fd >= 0)
        sys_close(fd);
    return 0;
}

static void soundfiler_write(t_soundfiler *x, t_symbol *s,
    int argc, t_atom *argv)
{
    size_t frameswritten;
    t_soundfile sf = {0};
    frameswritten = soundfiler_dowrite(x, x->x_canvas, argc, argv, &sf);
    outlet_soundfileinfo(x->x_out2, &sf);
    outlet_float(x->x_obj.ob_outlet, (t_float)frameswritten);
}

static void soundfiler_setup(void)
{
    soundfiler_class = class_new(gensym("soundfiler"),
        (t_newmethod)soundfiler_new, 0,
        sizeof(t_soundfiler), 0, 0);
    class_addmethod(soundfiler_class, (t_method)soundfiler_read,
        gensym("read"), A_GIMME, 0);
    class_addmethod(soundfiler_class, (t_method)soundfiler_write,
        gensym("write"), A_GIMME, 0);
}

/* ------------------------- readsf object ------------------------- */

/* READSF uses the Posix threads package; for the moment we're Linux
only although this should be portable to the other platforms.

Each instance of readsf~ owns a "child" thread for doing the Posix file reading.
The parent thread signals the child each time:
    (1) a file wants opening or closing;
    (2) we've eaten another 1/16 of the shared buffer (so that the
        child thread should check if it's time to read some more.)
The child signals the parent whenever a read has completed.  Signaling
is done by setting "conditions" and putting data in mutex-controlled common
areas.
*/

#define MAXVECSIZE 128

#define READSIZE 65536
#define WRITESIZE 65536
#define DEFBUFPERCHAN 262144
#define MINBUFSIZE (4 * READSIZE)
#define MAXBUFSIZE 16777216     /* arbitrary; just don't want to hang malloc */

    /* read/write thread request type */
typedef enum _soundfile_request
{
    REQUEST_NOTHING = 0,
    REQUEST_OPEN    = 1,
    REQUEST_CLOSE   = 2,
    REQUEST_QUIT    = 3,
    REQUEST_BUSY    = 4
} t_soundfile_request;

    /* read/write thread state */
typedef enum _soundfile_state
{
    STATE_IDLE    = 0,
    STATE_STARTUP = 1,
    STATE_STREAM  = 2
} t_soundfile_state;

static t_class *readsf_class;

typedef struct _readsf
{
    t_object x_obj;
    t_canvas *x_canvas;
    t_clock *x_clock;
    char *x_buf;                      /**< soundfile buffer */
    int x_bufsize;                    /**< buffer size in bytes */
    int x_noutlets;                   /**< number of audio outlets */
    t_sample *(x_outvec[MAXSFCHANS]); /**< audio vectors */
    int x_vecsize;                    /**< vector size for transfers */
    t_outlet *x_bangout;              /**< bang-on-done outlet */
    t_soundfile_state x_state;        /**< opened, running, or idle */
    t_float x_insamplerate;           /**< input signal sample rate, if known */
        /* parameters to communicate with subthread */
    t_soundfile_request x_requestcode; /**< pending request to I/O thread */
    const char *x_filename;   /**< file to open (string permanently alloced) */
    int x_fileerror;          /**< slot for "errno" return */
    t_soundfile x_sf;         /**< soundfile fd, type, and format info */
    size_t x_onsetframes;     /**< number of sample frames to skip */
    int x_fifosize;           /**< buffer size appropriately rounded down */
    int x_fifohead;           /**< index of next byte to get from file */
    int x_fifotail;           /**< index of next byte the ugen will read */
    int x_eof;                /**< true if fifohead has stopped changing */
    int x_sigcountdown;       /**< counter for signaling child for more data */
    int x_sigperiod;          /**< number of ticks per signal */
    size_t x_frameswritten;   /**< writesf~ only; frames written */
    t_float x_f;              /**< writesf~ only; scalar for signal inlet */
    pthread_mutex_t x_mutex;
    pthread_cond_t x_requestcondition;
    pthread_cond_t x_answercondition;
    pthread_t x_childthread;
#ifdef PDINSTANCE
<<<<<<< HEAD
    t_pdinstance *x_pd_this;  /**< pointer to the owner pd instance */
=======
    t_pdinstance *x_pd_this; /* pointer to the owner pd instance */
>>>>>>> eeef4ba9
#endif
} t_readsf;

/* ----- the child thread which performs file I/O ----- */

    /** thread state debug prints to stderr */
//#define DEBUG_SOUNDFILE_THREADS

#if 1
#define sfread_cond_wait pthread_cond_wait
#define sfread_cond_signal pthread_cond_signal
#else
#include <sys/time.h>    /* debugging version... */
#include <sys/types.h>
static void readsf_fakewait(pthread_mutex_t *b)
{
    struct timeval timout;
    timout.tv_sec = 0;
    timout.tv_usec = 1000000;
    pthread_mutex_unlock(b);
    select(0, 0, 0, 0, &timout);
    pthread_mutex_lock(b);
}

#define sfread_cond_wait(a,b) readsf_fakewait(b)
#define sfread_cond_signal(a)
#endif

static void *readsf_child_main(void *zz)
{
    t_readsf *x = zz;
<<<<<<< HEAD
    t_soundfile sf = {0};
    soundfile_clear(&sf);
#ifdef PDINSTANCE
    pd_this = x->x_pd_this;
#endif
#ifdef DEBUG_SOUNDFILE_THREADS
    fprintf(stderr, "readsf~: 1\n");
=======
#ifdef PDINSTANCE
    pd_this = x->x_pd_this;
#endif
#ifdef DEBUG_SOUNDFILE
    pute("1\n");
>>>>>>> eeef4ba9
#endif
    pthread_mutex_lock(&x->x_mutex);
    while (1)
    {
        int fifohead;
        char *buf;
#ifdef DEBUG_SOUNDFILE_THREADS
        fprintf(stderr, "readsf~: 0\n");
#endif
        if (x->x_requestcode == REQUEST_NOTHING)
        {
#ifdef DEBUG_SOUNDFILE_THREADS
            fprintf(stderr, "readsf~: wait 2\n");
#endif
            sfread_cond_signal(&x->x_answercondition);
            sfread_cond_wait(&x->x_requestcondition, &x->x_mutex);
#ifdef DEBUG_SOUNDFILE_THREADS
            fprintf(stderr, "readsf~: 3\n");
#endif
        }
        else if (x->x_requestcode == REQUEST_OPEN)
        {
            ssize_t bytesread;
            size_t wantbytes;

                /* copy file stuff out of the data structure so we can
                relinquish the mutex while we're in open_soundfile_via_path() */
            size_t onsetframes = x->x_onsetframes;
            const char *filename = x->x_filename;
            const char *dirname = canvas_getdir(x->x_canvas)->s_name;

#ifdef DEBUG_SOUNDFILE_THREADS
            fprintf(stderr, "readsf~: 4\n");
#endif
                /* alter the request code so that an ensuing "open" will get
                noticed. */
            x->x_requestcode = REQUEST_BUSY;
            x->x_fileerror = 0;

                /* if there's already a file open, close it */
            if (sf.sf_fd >= 0)
            {
                pthread_mutex_unlock(&x->x_mutex);
                sys_close(sf.sf_fd);
                sf.sf_fd = -1;
                pthread_mutex_lock(&x->x_mutex);
                x->x_sf.sf_fd = -1;
                if (x->x_requestcode != REQUEST_BUSY)
                    goto lost;
            }
                /* cache sf *after* closing as x->sf's type
                    may have changed in readsf_open() */
            soundfile_copy(&sf, &x->x_sf);

                /* open the soundfile with the mutex unlocked */
            pthread_mutex_unlock(&x->x_mutex);
            open_soundfile_via_path(dirname, filename, &sf, onsetframes);
            pthread_mutex_lock(&x->x_mutex);

#ifdef DEBUG_SOUNDFILE_THREADS
            fprintf(stderr, "readsf~: 5\n");
#endif
            if (sf.sf_fd < 0)
            {
                x->x_fileerror = errno;
                x->x_eof = 1;
#ifdef DEBUG_SOUNDFILE_THREADS
                fprintf(stderr, "readsf~: open failed %s %s\n",
                    filename, dirname);
#endif
                goto lost;
            }
                /* copy back into the instance structure. */
            soundfile_copy(&x->x_sf, &sf);
                /* check if another request has been made; if so, field it */
            if (x->x_requestcode != REQUEST_BUSY)
                goto lost;
#ifdef DEBUG_SOUNDFILE_THREADS
            fprintf(stderr, "readsf~: 6\n");
#endif
            x->x_fifohead = 0;
                    /* set fifosize from bufsize.  fifosize must be a
                    multiple of the number of bytes eaten for each DSP
                    tick.  We pessimistically assume MAXVECSIZE samples
                    per tick since that could change.  There could be a
                    problem here if the vector size increases while a
                    soundfile is being played...  */
            x->x_fifosize = x->x_bufsize - (x->x_bufsize %
                (sf.sf_bytesperframe * MAXVECSIZE));
                    /* arrange for the "request" condition to be signaled 16
                    times per buffer */
#ifdef DEBUG_SOUNDFILE_THREADS
            fprintf(stderr, "readsf~: fifosize %d\n", x->x_fifosize);
#endif
            x->x_sigcountdown = x->x_sigperiod = (x->x_fifosize /
                (16 * sf.sf_bytesperframe * x->x_vecsize));
                /* in a loop, wait for the fifo to get hungry and feed it */

            while (x->x_requestcode == REQUEST_BUSY)
            {
                int fifosize = x->x_fifosize;
#ifdef DEBUG_SOUNDFILE_THREADS
                fprintf(stderr, "readsf~: 77\n");
#endif
                if (x->x_eof)
                    break;
                if (x->x_fifohead >= x->x_fifotail)
                {
                        /* if the head is >= the tail, we can immediately read
                        to the end of the fifo.  Unless, that is, we would
                        read all the way to the end of the buffer and the
                        "tail" is zero; this would fill the buffer completely
                        which isn't allowed because you can't tell a completely
                        full buffer from an empty one. */
                    if (x->x_fifotail || (fifosize - x->x_fifohead > READSIZE))
                    {
                        wantbytes = fifosize - x->x_fifohead;
                        if (wantbytes > READSIZE)
                            wantbytes = READSIZE;
                        if (wantbytes > sf.sf_bytelimit)
                            wantbytes = sf.sf_bytelimit;
#ifdef DEBUG_SOUNDFILE_THREADS
                        fprintf(stderr, "readsf~: head %d, tail %d, size %ld\n",
                            x->x_fifohead, x->x_fifotail, wantbytes);
#endif
                    }
                    else
                    {
#ifdef DEBUG_SOUNDFILE_THREADS
                        fprintf(stderr, "readsf~: wait 7a...\n");
#endif
                        sfread_cond_signal(&x->x_answercondition);
#ifdef DEBUG_SOUNDFILE_THREADS
                        fprintf(stderr, "readsf~: signaled...\n");
#endif
                        sfread_cond_wait(&x->x_requestcondition, &x->x_mutex);
#ifdef DEBUG_SOUNDFILE_THREADS
                        fprintf(stderr, "readsf~: 7a ... done\n");
#endif
                        continue;
                    }
                }
                else
                {
                        /* otherwise check if there are at least READSIZE
                        bytes to read.  If not, wait and loop back. */
                    wantbytes =  x->x_fifotail - x->x_fifohead - 1;
                    if (wantbytes < READSIZE)
                    {
#ifdef DEBUG_SOUNDFILE_THREADS
                        fprintf(stderr, "readsf~: wait 7...\n");
#endif
                        sfread_cond_signal(&x->x_answercondition);
                        sfread_cond_wait(&x->x_requestcondition, &x->x_mutex);
#ifdef DEBUG_SOUNDFILE_THREADS
                        fprintf(stderr, "readsf~: 7 ... done\n");
#endif
                        continue;
                    }
                    else wantbytes = READSIZE;
                    if (wantbytes > sf.sf_bytelimit)
                        wantbytes = sf.sf_bytelimit;
                }
#ifdef DEBUG_SOUNDFILE_THREADS
                fprintf(stderr, "readsf~: 8\n");
#endif
                buf = x->x_buf;
                fifohead = x->x_fifohead;
                pthread_mutex_unlock(&x->x_mutex);
                bytesread = read(sf.sf_fd, buf + fifohead, wantbytes);
                pthread_mutex_lock(&x->x_mutex);
                if (x->x_requestcode != REQUEST_BUSY)
                    break;
                if (bytesread < 0)
                {
#ifdef DEBUG_SOUNDFILE_THREADS
                    fprintf(stderr, "readsf~: fileerror %d\n", errno);
#endif
                    x->x_fileerror = errno;
                    break;
                }
                else if (bytesread == 0)
                {
                    x->x_eof = 1;
                    break;
                }
                else
                {
                    x->x_fifohead += bytesread;
                    sf.sf_bytelimit -= bytesread;
                    if (x->x_fifohead == fifosize)
                        x->x_fifohead = 0;
                    if (sf.sf_bytelimit <= 0)
                    {
                        x->x_eof = 1;
                        break;
                    }
                }
#ifdef DEBUG_SOUNDFILE_THREADS
                fprintf(stderr, "readsf~: after, head %d tail %d\n",
                    x->x_fifohead, x->x_fifotail);
#endif
                    /* signal parent in case it's waiting for data */
                sfread_cond_signal(&x->x_answercondition);
            }

        lost:
            if (x->x_requestcode == REQUEST_BUSY)
                x->x_requestcode = REQUEST_NOTHING;
#ifdef DEBUG_SOUNDFILE_THREADS
                fprintf(stderr, "readsf~: lost\n");
#endif
                /* fell out of read loop: close file if necessary,
                set EOF and signal once more */
            if (sf.sf_fd >= 0)
            {
                    /* use cached sf */
                pthread_mutex_unlock(&x->x_mutex);
                sys_close(sf.sf_fd);
                sf.sf_fd = -1;
                pthread_mutex_lock(&x->x_mutex);
                x->x_eof = 1;
                x->x_sf.sf_fd = -1;
            }
            sfread_cond_signal(&x->x_answercondition);
        }
        else if (x->x_requestcode == REQUEST_CLOSE)
        {
            if (sf.sf_fd >= 0)
            {
                    /* use cached sf */
                pthread_mutex_unlock(&x->x_mutex);
                sys_close(sf.sf_fd);
                sf.sf_fd = -1;
                pthread_mutex_lock(&x->x_mutex);
                x->x_sf.sf_fd = -1;
            }
            if (x->x_requestcode == REQUEST_CLOSE)
                x->x_requestcode = REQUEST_NOTHING;
            sfread_cond_signal(&x->x_answercondition);
        }
        else if (x->x_requestcode == REQUEST_QUIT)
        {
            if (sf.sf_fd >= 0)
            {
                    /* use cached sf */
                pthread_mutex_unlock(&x->x_mutex);
                sys_close(sf.sf_fd);
                sf.sf_fd = -1;
                pthread_mutex_lock(&x->x_mutex);
                x->x_sf.sf_fd = -1;
            }
            x->x_requestcode = REQUEST_NOTHING;
            sfread_cond_signal(&x->x_answercondition);
            break;
        }
        else
        {
#ifdef DEBUG_SOUNDFILE_THREADS
            fprintf(stderr, "readsf~: 13\n");
#endif
        }
    }
#ifdef DEBUG_SOUNDFILE_THREADS
    fprintf(stderr, "readsf~: thread exit\n");
#endif
    pthread_mutex_unlock(&x->x_mutex);
    return 0;
}

/* ----- the object proper runs in the calling (parent) thread ----- */

static void readsf_tick(t_readsf *x);

static void *readsf_new(t_floatarg fnchannels, t_floatarg fbufsize)
{
    t_readsf *x;
    int nchannels = fnchannels, bufsize = fbufsize, i;
    char *buf;

    if (nchannels < 1)
        nchannels = 1;
    else if (nchannels > MAXSFCHANS)
        nchannels = MAXSFCHANS;
    if (bufsize <= 0) bufsize = DEFBUFPERCHAN * nchannels;
    else if (bufsize < MINBUFSIZE)
        bufsize = MINBUFSIZE;
    else if (bufsize > MAXBUFSIZE)
        bufsize = MAXBUFSIZE;
    buf = getbytes(bufsize);
    if (!buf) return 0;

    x = (t_readsf *)pd_new(readsf_class);

    for (i = 0; i < nchannels; i++)
        outlet_new(&x->x_obj, gensym("signal"));
    x->x_noutlets = nchannels;
    x->x_bangout = outlet_new(&x->x_obj, &s_bang);
    pthread_mutex_init(&x->x_mutex, 0);
    pthread_cond_init(&x->x_requestcondition, 0);
    pthread_cond_init(&x->x_answercondition, 0);
    x->x_vecsize = MAXVECSIZE;
    x->x_state = STATE_IDLE;
    x->x_clock = clock_new(x, (t_method)readsf_tick);
    x->x_canvas = canvas_getcurrent();
    soundfile_clear(&x->x_sf);
    x->x_sf.sf_bytespersample = 2;
    x->x_sf.sf_nchannels = 1;
    x->x_sf.sf_bytesperframe = 2;
    x->x_buf = buf;
    x->x_bufsize = bufsize;
    x->x_fifosize = x->x_fifohead = x->x_fifotail = x->x_requestcode = 0;
#ifdef PDINSTANCE
<<<<<<< HEAD
    pd_this = x->x_pd_this;
=======
    x->x_pd_this = pd_this;
>>>>>>> eeef4ba9
#endif
    pthread_create(&x->x_childthread, 0, readsf_child_main, x);
    return x;
}

static void readsf_tick(t_readsf *x)
{
    outlet_bang(x->x_bangout);
}

static t_int *readsf_perform(t_int *w)
{
    t_readsf *x = (t_readsf *)(w[1]);
    t_soundfile sf = {0};
    int vecsize = x->x_vecsize, noutlets = x->x_noutlets, i;
    size_t j;
    t_sample *fp;
    soundfile_copy(&sf, &x->x_sf);
    if (x->x_state == STATE_STREAM)
    {
        int wantbytes;
        pthread_mutex_lock(&x->x_mutex);
        wantbytes = vecsize * sf.sf_bytesperframe;
        while (!x->x_eof && x->x_fifohead >= x->x_fifotail &&
                x->x_fifohead < x->x_fifotail + wantbytes-1)
        {
#ifdef DEBUG_SOUNDFILE_THREADS
            fprintf(stderr, "readsf~: wait...\n");
#endif
            sfread_cond_signal(&x->x_requestcondition);
            sfread_cond_wait(&x->x_answercondition, &x->x_mutex);
                /* resync local variables -- bug fix thanks to Shahrokh */
            vecsize = x->x_vecsize;
            soundfile_copy(&sf, &x->x_sf);
            wantbytes = vecsize * sf.sf_bytesperframe;
#ifdef DEBUG_SOUNDFILE_THREADS
            fprintf(stderr, "readsf~: ... done\n");
#endif
        }
        if (x->x_eof && x->x_fifohead >= x->x_fifotail &&
            x->x_fifohead < x->x_fifotail + wantbytes-1)
        {
            int xfersize;
            if (x->x_fileerror)
                object_sferror(x, "readsf~", x->x_filename,
                    x->x_fileerror, &x->x_sf);
            clock_delay(x->x_clock, 0);
            x->x_state = STATE_IDLE;

                /* if there's a partial buffer left, copy it out */
            xfersize = (x->x_fifohead - x->x_fifotail + 1) /
                       sf.sf_bytesperframe;
            if (xfersize)
            {
                soundfile_xferin_sample(&sf, noutlets, x->x_outvec, 0,
                    (unsigned char *)(x->x_buf + x->x_fifotail), xfersize);
                vecsize -= xfersize;
            }
                /* then zero out the (rest of the) output */
            for (i = 0; i < noutlets; i++)
                for (j = vecsize, fp = x->x_outvec[i] + xfersize; j--;)
                    *fp++ = 0;

            sfread_cond_signal(&x->x_requestcondition);
            pthread_mutex_unlock(&x->x_mutex);
            return w + 2;
        }

        soundfile_xferin_sample(&sf, noutlets, x->x_outvec, 0,
            (unsigned char *)(x->x_buf + x->x_fifotail), vecsize);

        x->x_fifotail += wantbytes;
        if (x->x_fifotail >= x->x_fifosize)
            x->x_fifotail = 0;
        if ((--x->x_sigcountdown) <= 0)
        {
            sfread_cond_signal(&x->x_requestcondition);
            x->x_sigcountdown = x->x_sigperiod;
        }
        pthread_mutex_unlock(&x->x_mutex);
    }
    else
    {
        for (i = 0; i < noutlets; i++)
            for (j = vecsize, fp = x->x_outvec[i]; j--;)
                *fp++ = 0;
    }
    return w + 2;
}

    /** start making output.  If we're in the "startup" state change
        to the "running" state. */
static void readsf_start(t_readsf *x)
{
    if (x->x_state == STATE_STARTUP)
        x->x_state = STATE_STREAM;
    else pd_error(x, "readsf~: start requested with no prior 'open'");
}

    /** LATER rethink whether you need the mutex just to set a variable? */
static void readsf_stop(t_readsf *x)
{
    pthread_mutex_lock(&x->x_mutex);
    x->x_state = STATE_IDLE;
    x->x_requestcode = REQUEST_CLOSE;
    sfread_cond_signal(&x->x_requestcondition);
    pthread_mutex_unlock(&x->x_mutex);
}

static void readsf_float(t_readsf *x, t_floatarg f)
{
    if (f != 0)
        readsf_start(x);
    else readsf_stop(x);
}

    /** open method.  Called as:
        open [flags] filename [onsetframes headersize channels bytes endianness]
        (if headersize is zero, header is taken to be automatically detected;
        thus, use the special "-1" to mean a truly headerless file.)
        if type implementation is set, pass this to open unless headersize is -1 */
static void readsf_open(t_readsf *x, t_symbol *s, int argc, t_atom *argv)
{
    t_symbol *filesym, *endian;
    t_float onsetframes, headersize, nchannels, bytespersample;
    t_soundfile_type *type = NULL;

    while (argc > 0 && argv->a_type == A_SYMBOL &&
        *argv->a_w.w_symbol->s_name == '-')
    {
            /* check for type by name */
        const char *flag = argv->a_w.w_symbol->s_name + 1;
        if (!(type = soundfile_findtype(flag)))
            goto usage; /* unknown flag */
        argc -= 1; argv += 1;
    }
    filesym = atom_getsymbolarg(0, argc, argv);
    onsetframes = atom_getfloatarg(1, argc, argv);
    headersize = atom_getfloatarg(2, argc, argv);
    nchannels = atom_getfloatarg(3, argc, argv);
    bytespersample = atom_getfloatarg(4, argc, argv);
    endian = atom_getsymbolarg(5, argc, argv);
    if (!*filesym->s_name)
        return; /* no filename */

    pthread_mutex_lock(&x->x_mutex);
    soundfile_clear(&x->x_sf);
    x->x_requestcode = REQUEST_OPEN;
    x->x_filename = filesym->s_name;
    x->x_fifotail = 0;
    x->x_fifohead = 0;
    if (*endian->s_name == 'b')
         x->x_sf.sf_bigendian = 1;
    else if (*endian->s_name == 'l')
         x->x_sf.sf_bigendian = 0;
    else if (*endian->s_name)
        pd_error(x, "readsf~ open: endianness neither 'b' nor 'l'");
    else x->x_sf.sf_bigendian = sys_isbigendian();
    x->x_onsetframes = (onsetframes > 0 ? onsetframes : 0);
    x->x_sf.sf_headersize = (headersize > 0 ? headersize :
        (headersize == 0 ? -1 : 0));
    x->x_sf.sf_nchannels = (nchannels >= 1 ? nchannels : 1);
    x->x_sf.sf_bytespersample = (bytespersample > 2 ? bytespersample : 2);
    x->x_sf.sf_bytesperframe = x->x_sf.sf_nchannels * x->x_sf.sf_bytespersample;
    if (type && x->x_sf.sf_headersize >= 0)
    {
        post("'-%s' overridden by headersize", type->t_name);
        x->x_sf.sf_type = NULL;
    }
    else
        x->x_sf.sf_type = type;
    x->x_eof = 0;
    x->x_fileerror = 0;
    x->x_state = STATE_STARTUP;
    sfread_cond_signal(&x->x_requestcondition);
    pthread_mutex_unlock(&x->x_mutex);
    return;
usage:
    pd_error(x, "usage: open [flags] filename [onset] [headersize]...");
    error("[nchannels] [bytespersample] [endian (b or l)]");
    post("flags: %s", sf_typeargs);
}

static void readsf_dsp(t_readsf *x, t_signal **sp)
{
    int i, noutlets = x->x_noutlets;
    pthread_mutex_lock(&x->x_mutex);
    x->x_vecsize = sp[0]->s_n;
    x->x_sigperiod = x->x_fifosize / (x->x_sf.sf_bytesperframe * x->x_vecsize);
    for (i = 0; i < noutlets; i++)
        x->x_outvec[i] = sp[i]->s_vec;
    pthread_mutex_unlock(&x->x_mutex);
    dsp_add(readsf_perform, 1, x);
}

static void readsf_print(t_readsf *x)
{
    post("state %d", x->x_state);
    post("fifo head %d", x->x_fifohead);
    post("fifo tail %d", x->x_fifotail);
    post("fifo size %d", x->x_fifosize);
    post("fd %d", x->x_sf.sf_fd);
    post("eof %d", x->x_eof);
}

    /** request QUIT and wait for acknowledge */
static void readsf_free(t_readsf *x)
{
    void *threadrtn;
    pthread_mutex_lock(&x->x_mutex);
    x->x_requestcode = REQUEST_QUIT;
    sfread_cond_signal(&x->x_requestcondition);
    while (x->x_requestcode != REQUEST_NOTHING)
    {
        sfread_cond_signal(&x->x_requestcondition);
        sfread_cond_wait(&x->x_answercondition, &x->x_mutex);
    }
    pthread_mutex_unlock(&x->x_mutex);
    if (pthread_join(x->x_childthread, &threadrtn))
        pd_error(x, "readsf_free: join failed");

    pthread_cond_destroy(&x->x_requestcondition);
    pthread_cond_destroy(&x->x_answercondition);
    pthread_mutex_destroy(&x->x_mutex);
    freebytes(x->x_buf, x->x_bufsize);
    clock_free(x->x_clock);
}

static void readsf_setup(void)
{
    readsf_class = class_new(gensym("readsf~"),
        (t_newmethod)readsf_new, (t_method)readsf_free,
        sizeof(t_readsf), 0, A_DEFFLOAT, A_DEFFLOAT, 0);
    class_addfloat(readsf_class, (t_method)readsf_float);
    class_addmethod(readsf_class, (t_method)readsf_start, gensym("start"), 0);
    class_addmethod(readsf_class, (t_method)readsf_stop, gensym("stop"), 0);
    class_addmethod(readsf_class, (t_method)readsf_dsp,
        gensym("dsp"), A_CANT, 0);
    class_addmethod(readsf_class, (t_method)readsf_open,
        gensym("open"), A_GIMME, 0);
    class_addmethod(readsf_class, (t_method)readsf_print, gensym("print"), 0);
}

/* ------------------------- writesf ------------------------- */

static t_class *writesf_class;

typedef t_readsf t_writesf; /* just re-use the structure */

/* ----- the child thread which performs file I/O ----- */

static void *writesf_child_main(void *zz)
{
    t_writesf *x = zz;
<<<<<<< HEAD
    t_soundfile sf = {0};
    soundfile_clear(&sf);
#ifdef PDINSTANCE
    pd_this = x->x_pd_this;
#endif
#ifdef DEBUG_SOUNDFILE_THREADS
    fprintf(stderr, "writesf~: 1\n");
=======
#ifdef PDINSTANCE
    pd_this = x->x_pd_this;
#endif
#ifdef DEBUG_SOUNDFILE
    pute("1\n");
>>>>>>> eeef4ba9
#endif
    pthread_mutex_lock(&x->x_mutex);
    while (1)
    {
#ifdef DEBUG_SOUNDFILE_THREADS
        fprintf(stderr, "writesf~: 0\n");
#endif
        if (x->x_requestcode == REQUEST_NOTHING)
        {
#ifdef DEBUG_SOUNDFILE_THREADS
            fprintf(stderr, "writesf~: wait 2\n");
#endif
            sfread_cond_signal(&x->x_answercondition);
            sfread_cond_wait(&x->x_requestcondition, &x->x_mutex);
#ifdef DEBUG_SOUNDFILE_THREADS
            fprintf(stderr, "writesf~: 3\n");
#endif
        }
        else if (x->x_requestcode == REQUEST_OPEN)
        {
            ssize_t byteswritten;
            size_t writebytes;

                /* copy file stuff out of the data structure so we can
                relinquish the mutex while we're in open_soundfile_via_path() */
            const char *filename = x->x_filename;
            t_canvas *canvas = x->x_canvas;
            soundfile_copy(&sf, &x->x_sf);

                /* alter the request code so that an ensuing "open" will get
                noticed. */
#ifdef DEBUG_SOUNDFILE_THREADS
            fprintf(stderr, "writesf~: 4\n");
#endif
            x->x_requestcode = REQUEST_BUSY;
            x->x_fileerror = 0;

                /* if there's already a file open, close it.  This
                should never happen since writesf_open() calls stop if
                needed and then waits until we're idle. */
            if (sf.sf_fd >= 0)
            {
                size_t frameswritten = x->x_frameswritten;

                pthread_mutex_unlock(&x->x_mutex);
                soundfile_finishwrite(x, filename, &sf,
                    SFMAXFRAMES, frameswritten);
                sys_close(sf.sf_fd);
                sf.sf_fd = -1;
                pthread_mutex_lock(&x->x_mutex);
                x->x_sf.sf_fd = -1;
#ifdef DEBUG_SOUNDFILE_THREADS
                fprintf(stderr, "writesf~: bug? ditched %ld\n", frameswritten);
#endif
                if (x->x_requestcode != REQUEST_BUSY)
                    continue;
            }
                /* cache sf *after* closing as x->sf's type
                    may have changed in readsf_open() */
            soundfile_copy(&sf, &x->x_sf);

                /* open the soundfile with the mutex unlocked */
            pthread_mutex_unlock(&x->x_mutex);
            create_soundfile(canvas, filename, &sf, 0);
            pthread_mutex_lock(&x->x_mutex);

#ifdef DEBUG_SOUNDFILE_THREADS
            fprintf(stderr, "writesf~: 5\n");
#endif

            if (sf.sf_fd < 0)
            {
                x->x_sf.sf_fd = -1;
                x->x_eof = 1;
                x->x_fileerror = errno;
#ifdef DEBUG_SOUNDFILE_THREADS
                fprintf(stderr, "writesf~: open failed %s\n", filename);
#endif
                goto bail;
            }
                /* check if another request has been made; if so, field it */
            if (x->x_requestcode != REQUEST_BUSY)
                continue;
#ifdef DEBUG_SOUNDFILE_THREADS
            fprintf(stderr, "writesf~: 6\n");
#endif
                /* copy back into the instance structure. */
            soundfile_copy(&x->x_sf, &sf);
            x->x_fifotail = 0;
            x->x_frameswritten = 0;
                /* in a loop, wait for the fifo to have data and write it
                    to disk */
            while (x->x_requestcode == REQUEST_BUSY ||
                (x->x_requestcode == REQUEST_CLOSE &&
                    x->x_fifohead != x->x_fifotail))
            {
                int fifosize = x->x_fifosize, fifotail;
                char *buf = x->x_buf;
#ifdef DEBUG_SOUNDFILE_THREADS
                fprintf(stderr, "writesf~: 77\n");
#endif
                    /* if the head is < the tail, we can immediately write
                    from tail to end of fifo to disk; otherwise we hold off
                    writing until there are at least WRITESIZE bytes in the
                    buffer */
                if (x->x_fifohead < x->x_fifotail ||
                    x->x_fifohead >= x->x_fifotail + WRITESIZE
                    || (x->x_requestcode == REQUEST_CLOSE &&
                        x->x_fifohead != x->x_fifotail))
                {
                    writebytes = (x->x_fifohead < x->x_fifotail ?
                        fifosize : x->x_fifohead) - x->x_fifotail;
                    if (writebytes > READSIZE)
                        writebytes = READSIZE;
                }
                else
                {
#ifdef DEBUG_SOUNDFILE_THREADS
                    fprintf(stderr, "writesf~: wait 7a...\n");
#endif
                    sfread_cond_signal(&x->x_answercondition);
#ifdef DEBUG_SOUNDFILE_THREADS
                    fprintf(stderr, "writesf~: signaled...\n");
#endif
                    sfread_cond_wait(&x->x_requestcondition,
                        &x->x_mutex);
#ifdef DEBUG_SOUNDFILE_THREADS
                    fprintf(stderr, "writesf~: 7a ... done\n");
#endif
                    continue;
                }
#ifdef DEBUG_SOUNDFILE_THREADS
                fprintf(stderr, "writesf~: 8\n");
#endif
                fifotail = x->x_fifotail;
                soundfile_copy(&sf, &x->x_sf);
                pthread_mutex_unlock(&x->x_mutex);
                byteswritten = write(sf.sf_fd, buf + fifotail, writebytes);
                pthread_mutex_lock(&x->x_mutex);
                if (x->x_requestcode != REQUEST_BUSY &&
                    x->x_requestcode != REQUEST_CLOSE)
                        break;
                if (byteswritten < writebytes)
                {
#ifdef DEBUG_SOUNDFILE_THREADS
                    fprintf(stderr, "writesf~: fileerror %d\n", errno);
#endif
                    x->x_fileerror = errno;
                    goto bail;
                }
                else
                {
                    x->x_fifotail += byteswritten;
                    if (x->x_fifotail == fifosize)
                        x->x_fifotail = 0;
                }
                x->x_frameswritten += byteswritten / sf.sf_bytesperframe;
#ifdef DEBUG_SOUNDFILE_THREADS
                fprintf(stderr, "writesf~: after head %d tail %d written %ld\n",
                    x->x_fifohead, x->x_fifotail, x->x_frameswritten);
#endif
                    /* signal parent in case it's waiting for data */
                sfread_cond_signal(&x->x_answercondition);
                continue;

         bail:
             if (x->x_requestcode == REQUEST_BUSY)
                 x->x_requestcode = REQUEST_NOTHING;
                 /* hit an error; close file if necessary,
                 set EOF and signal once more */
             if (sf.sf_fd >= 0)
             {
                 pthread_mutex_unlock(&x->x_mutex);
                 sys_close(sf.sf_fd);
                 sf.sf_fd = -1;
                 pthread_mutex_lock(&x->x_mutex);
                 x->x_eof = 1;
                 x->x_sf.sf_fd = -1;
             }
             sfread_cond_signal(&x->x_answercondition);
            }
            continue;

        bail:
            if (x->x_requestcode == REQUEST_BUSY)
                x->x_requestcode = REQUEST_NOTHING;
                /* hit an error; close file if necessary,
                set EOF and signal once more */
            if (x->x_fd >= 0)
            {
                pthread_mutex_unlock(&x->x_mutex);
                close (x->x_fd);
                pthread_mutex_lock(&x->x_mutex);
                x->x_eof = 1;
                x->x_fd = -1;
            }
            sfread_cond_signal(&x->x_answercondition);
        }
        else if (x->x_requestcode == REQUEST_CLOSE ||
            x->x_requestcode == REQUEST_QUIT)
        {
            int quit = (x->x_requestcode == REQUEST_QUIT);
            if (sf.sf_fd >= 0)
            {
                const char *filename = x->x_filename;
                size_t frameswritten = x->x_frameswritten;
                soundfile_copy(&sf, &x->x_sf);
                pthread_mutex_unlock(&x->x_mutex);
                soundfile_finishwrite(x, filename, &sf,
                    SFMAXFRAMES, frameswritten);
                sys_close(sf.sf_fd);
                sf.sf_fd = -1;
                pthread_mutex_lock(&x->x_mutex);
                x->x_sf.sf_fd = -1;
            }
            x->x_requestcode = REQUEST_NOTHING;
            sfread_cond_signal(&x->x_answercondition);
            if (quit)
                break;
        }
        else
        {
#ifdef DEBUG_SOUNDFILE_THREADS
            fprintf(stderr, "writesf~: 13\n");
#endif
        }
    }
#ifdef DEBUG_SOUNDFILE_THREADS
    fprintf(stderr, "writesf~: thread exit\n");
#endif
    pthread_mutex_unlock(&x->x_mutex);
    return 0;
}

/* ----- the object proper runs in the calling (parent) thread ----- */

static void writesf_tick(t_writesf *x);

static void *writesf_new(t_floatarg fnchannels, t_floatarg fbufsize)
{
    t_writesf *x;
    int nchannels = fnchannels, bufsize = fbufsize, i;
    char *buf;

    if (nchannels < 1)
        nchannels = 1;
    else if (nchannels > MAXSFCHANS)
        nchannels = MAXSFCHANS;
    if (bufsize <= 0) bufsize = DEFBUFPERCHAN * nchannels;
    else if (bufsize < MINBUFSIZE)
        bufsize = MINBUFSIZE;
    else if (bufsize > MAXBUFSIZE)
        bufsize = MAXBUFSIZE;
    buf = getbytes(bufsize);
    if (!buf) return 0;

    x = (t_writesf *)pd_new(writesf_class);

    for (i = 1; i < nchannels; i++)
        inlet_new(&x->x_obj,  &x->x_obj.ob_pd, &s_signal, &s_signal);

    x->x_f = 0;
    pthread_mutex_init(&x->x_mutex, 0);
    pthread_cond_init(&x->x_requestcondition, 0);
    pthread_cond_init(&x->x_answercondition, 0);
    x->x_vecsize = MAXVECSIZE;
    x->x_insamplerate = 0;
    x->x_state = STATE_IDLE;
    x->x_clock = 0;     /* no callback needed here */
    x->x_canvas = canvas_getcurrent();
    soundfile_clear(&x->x_sf);
    x->x_sf.sf_nchannels = nchannels;
    x->x_sf.sf_bytespersample = 2;
    x->x_sf.sf_bytesperframe = nchannels * 2;
    x->x_buf = buf;
    x->x_bufsize = bufsize;
    x->x_fifosize = x->x_fifohead = x->x_fifotail = x->x_requestcode = 0;
#ifdef PDINSTANCE
<<<<<<< HEAD
    pd_this = x->x_pd_this;
=======
    x->x_pd_this = pd_this;
>>>>>>> eeef4ba9
#endif
    pthread_create(&x->x_childthread, 0, writesf_child_main, x);
    return x;
}

static t_int *writesf_perform(t_int *w)
{
    t_writesf *x = (t_writesf *)(w[1]);
    t_soundfile sf = {0};
    int vecsize = x->x_vecsize;
    soundfile_copy(&sf, &x->x_sf);
    if (x->x_state == STATE_STREAM)
    {
        int roominfifo;
        size_t wantbytes;
        pthread_mutex_lock(&x->x_mutex);
        wantbytes = vecsize * sf.sf_bytesperframe;
        roominfifo = x->x_fifotail - x->x_fifohead;
        if (roominfifo <= 0)
            roominfifo += x->x_fifosize;
        while (!x->x_eof && roominfifo < wantbytes + 1)
        {
            fprintf(stderr, "writesf waiting for disk write..\n");
            fprintf(stderr, "(head %d, tail %d, room %d, want %ld)\n",
                x->x_fifohead, x->x_fifotail, roominfifo, wantbytes);
            sfread_cond_signal(&x->x_requestcondition);
            sfread_cond_wait(&x->x_answercondition, &x->x_mutex);
            fprintf(stderr, "... done waiting.\n");
            roominfifo = x->x_fifotail - x->x_fifohead;
            if (roominfifo <= 0)
                roominfifo += x->x_fifosize;
        }
        if (x->x_eof)
        {
            if (x->x_fileerror)
<<<<<<< HEAD
                object_sferror(x, "writesf~", x->x_filename,
                    x->x_fileerror, &x->x_sf);
            x->x_state = STATE_IDLE;
            sfread_cond_signal(&x->x_requestcondition);
            pthread_mutex_unlock(&x->x_mutex);
            return w + 2;
=======
            {
                pd_error(x, "dsp: %s: %s", x->x_filename,
                    (x->x_fileerror == EIO ?
                        "unknown or bad header format" :
                            strerror(x->x_fileerror)));
            }
            x->x_state = STATE_IDLE;
            sfread_cond_signal(&x->x_requestcondition);
            pthread_mutex_unlock(&x->x_mutex);
            return (w+2);
>>>>>>> eeef4ba9
        }

        soundfile_xferout_sample(&sf, x->x_outvec,
            (unsigned char *)(x->x_buf + x->x_fifohead), vecsize, 0, 1.);

        x->x_fifohead += wantbytes;
        if (x->x_fifohead >= x->x_fifosize)
            x->x_fifohead = 0;
        if ((--x->x_sigcountdown) <= 0)
        {
#ifdef DEBUG_SOUNDFILE_THREADS
            fprintf(stderr, "writesf~: signal 1\n");
#endif
            sfread_cond_signal(&x->x_requestcondition);
            x->x_sigcountdown = x->x_sigperiod;
        }
        pthread_mutex_unlock(&x->x_mutex);
    }
    return w + 2;
}

    /** start making output.  If we're in the "startup" state change
        to the "running" state. */
static void writesf_start(t_writesf *x)
{
    if (x->x_state == STATE_STARTUP)
        x->x_state = STATE_STREAM;
    else
        pd_error(x, "writesf~: start requested with no prior 'open'");
}

    /** LATER rethink whether you need the mutex just to set a variable? */
static void writesf_stop(t_writesf *x)
{
    pthread_mutex_lock(&x->x_mutex);
    x->x_state = STATE_IDLE;
    x->x_requestcode = REQUEST_CLOSE;
#ifdef DEBUG_SOUNDFILE_THREADS
    fprintf(stderr, "writesf~: signal 2\n");
#endif
    sfread_cond_signal(&x->x_requestcondition);
    pthread_mutex_unlock(&x->x_mutex);
}

    /** open method.  Called as: open [flags] filename with args as in
        soundfiler_parsewriteargs(). */
static void writesf_open(t_writesf *x, t_symbol *s, int argc, t_atom *argv)
{
    t_soundfiler_writeargs wa = {0};
    if (x->x_state != STATE_IDLE)
        writesf_stop(x);
    if (soundfiler_parsewriteargs(x, &argc, &argv, &wa) || wa.wa_ascii)
    {
        pd_error(x, "usage: open [flags] filename...");
        post("flags: -bytes <n> %s -big -little -rate <n>", sf_typeargs);
        return;
    }
    if (wa.wa_normalize || wa.wa_onsetframes || (wa.wa_nframes != SFMAXFRAMES))
        pd_error(x, "writesf~ open: normalize/onset/nframes argument ignored");
    if (argc)
        pd_error(x, "writesf~ open: extra argument(s) ignored");
    pthread_mutex_lock(&x->x_mutex);
    while (x->x_requestcode != REQUEST_NOTHING)
    {
        sfread_cond_signal(&x->x_requestcondition);
        sfread_cond_wait(&x->x_answercondition, &x->x_mutex);
    }
    x->x_filename = wa.wa_filesym->s_name;
    x->x_sf.sf_type = wa.wa_type;
    if (wa.wa_samplerate > 0)
        x->x_sf.sf_samplerate = wa.wa_samplerate;
    else if (x->x_insamplerate > 0)
        x->x_sf.sf_samplerate = x->x_insamplerate;
    else x->x_sf.sf_samplerate = sys_getsr();
    x->x_sf.sf_bytespersample =
        (wa.wa_bytespersample > 2 ? wa.wa_bytespersample : 2);
    x->x_sf.sf_bigendian = wa.wa_bigendian;
    x->x_sf.sf_bytesperframe = x->x_sf.sf_nchannels * x->x_sf.sf_bytespersample;
    x->x_frameswritten = 0;
    x->x_requestcode = REQUEST_OPEN;
    x->x_fifotail = 0;
    x->x_fifohead = 0;
    x->x_eof = 0;
    x->x_fileerror = 0;
    x->x_state = STATE_STARTUP;
        /* set fifosize from bufsize.  fifosize must be a
        multiple of the number of bytes eaten for each DSP
        tick.  */
    x->x_fifosize = x->x_bufsize - (x->x_bufsize %
        (x->x_sf.sf_bytesperframe * MAXVECSIZE));
        /* arrange for the "request" condition to be signaled 16
            times per buffer */
    x->x_sigcountdown = x->x_sigperiod = (x->x_fifosize /
            (16 * (x->x_sf.sf_bytesperframe * x->x_vecsize)));
    sfread_cond_signal(&x->x_requestcondition);
    pthread_mutex_unlock(&x->x_mutex);
}

static void writesf_dsp(t_writesf *x, t_signal **sp)
{
    int i, ninlets = x->x_sf.sf_nchannels;
    pthread_mutex_lock(&x->x_mutex);
    x->x_vecsize = sp[0]->s_n;
    x->x_sigperiod = (x->x_fifosize /
            (16 * x->x_sf.sf_bytesperframe * x->x_vecsize));
    for (i = 0; i < ninlets; i++)
        x->x_outvec[i] = sp[i]->s_vec;
    x->x_insamplerate = sp[0]->s_sr;
    pthread_mutex_unlock(&x->x_mutex);
    dsp_add(writesf_perform, 1, x);
}

static void writesf_print(t_writesf *x)
{
    post("state %d", x->x_state);
    post("fifo head %d", x->x_fifohead);
    post("fifo tail %d", x->x_fifotail);
    post("fifo size %d", x->x_fifosize);
    post("fd %d", x->x_sf.sf_fd);
    post("eof %d", x->x_eof);
}

    /** request QUIT and wait for acknowledge */
static void writesf_free(t_writesf *x)
{
    void *threadrtn;
    pthread_mutex_lock(&x->x_mutex);
    x->x_requestcode = REQUEST_QUIT;
#ifdef DEBUG_SOUNDFILE_THREADS
    fprintf(stderr, "writesf~: stopping thread...\n");
#endif
    sfread_cond_signal(&x->x_requestcondition);
    while (x->x_requestcode != REQUEST_NOTHING)
    {
#ifdef DEBUG_SOUNDFILE_THREADS
        fprintf(stderr, "writesf~: signaling...\n");
#endif
        sfread_cond_signal(&x->x_requestcondition);
        sfread_cond_wait(&x->x_answercondition, &x->x_mutex);
    }
    pthread_mutex_unlock(&x->x_mutex);
    if (pthread_join(x->x_childthread, &threadrtn))
        pd_error(x, "writesf_free: join failed");
#ifdef DEBUG_SOUNDFILE_THREADS
    fprintf(stderr, "writesf~: ... done\n");
#endif

    pthread_cond_destroy(&x->x_requestcondition);
    pthread_cond_destroy(&x->x_answercondition);
    pthread_mutex_destroy(&x->x_mutex);
    freebytes(x->x_buf, x->x_bufsize);
}

static void writesf_setup(void)
{
    writesf_class = class_new(gensym("writesf~"),
        (t_newmethod)writesf_new, (t_method)writesf_free,
        sizeof(t_writesf), 0, A_DEFFLOAT, A_DEFFLOAT, 0);
    class_addmethod(writesf_class, (t_method)writesf_start, gensym("start"), 0);
    class_addmethod(writesf_class, (t_method)writesf_stop, gensym("stop"), 0);
    class_addmethod(writesf_class, (t_method)writesf_dsp,
        gensym("dsp"), A_CANT, 0);
    class_addmethod(writesf_class, (t_method)writesf_open,
        gensym("open"), A_GIMME, 0);
    class_addmethod(writesf_class, (t_method)writesf_print, gensym("print"), 0);
    CLASS_MAINSIGNALIN(writesf_class, t_writesf, x_f);
}

/* ------------------------- global setup routine ------------------------ */

void d_soundfile_setup(void)
{
    soundfile_type_setup();
    soundfiler_setup();
    readsf_setup();
    writesf_setup();
}<|MERGE_RESOLUTION|>--- conflicted
+++ resolved
@@ -1631,11 +1631,7 @@
     pthread_cond_t x_answercondition;
     pthread_t x_childthread;
 #ifdef PDINSTANCE
-<<<<<<< HEAD
     t_pdinstance *x_pd_this;  /**< pointer to the owner pd instance */
-=======
-    t_pdinstance *x_pd_this; /* pointer to the owner pd instance */
->>>>>>> eeef4ba9
 #endif
 } t_readsf;
 
@@ -1667,7 +1663,6 @@
 static void *readsf_child_main(void *zz)
 {
     t_readsf *x = zz;
-<<<<<<< HEAD
     t_soundfile sf = {0};
     soundfile_clear(&sf);
 #ifdef PDINSTANCE
@@ -1675,13 +1670,6 @@
 #endif
 #ifdef DEBUG_SOUNDFILE_THREADS
     fprintf(stderr, "readsf~: 1\n");
-=======
-#ifdef PDINSTANCE
-    pd_this = x->x_pd_this;
-#endif
-#ifdef DEBUG_SOUNDFILE
-    pute("1\n");
->>>>>>> eeef4ba9
 #endif
     pthread_mutex_lock(&x->x_mutex);
     while (1)
@@ -1995,11 +1983,7 @@
     x->x_bufsize = bufsize;
     x->x_fifosize = x->x_fifohead = x->x_fifotail = x->x_requestcode = 0;
 #ifdef PDINSTANCE
-<<<<<<< HEAD
-    pd_this = x->x_pd_this;
-=======
     x->x_pd_this = pd_this;
->>>>>>> eeef4ba9
 #endif
     pthread_create(&x->x_childthread, 0, readsf_child_main, x);
     return x;
@@ -2254,7 +2238,6 @@
 static void *writesf_child_main(void *zz)
 {
     t_writesf *x = zz;
-<<<<<<< HEAD
     t_soundfile sf = {0};
     soundfile_clear(&sf);
 #ifdef PDINSTANCE
@@ -2262,13 +2245,6 @@
 #endif
 #ifdef DEBUG_SOUNDFILE_THREADS
     fprintf(stderr, "writesf~: 1\n");
-=======
-#ifdef PDINSTANCE
-    pd_this = x->x_pd_this;
-#endif
-#ifdef DEBUG_SOUNDFILE
-    pute("1\n");
->>>>>>> eeef4ba9
 #endif
     pthread_mutex_lock(&x->x_mutex);
     while (1)
@@ -2434,38 +2410,22 @@
                 sfread_cond_signal(&x->x_answercondition);
                 continue;
 
-         bail:
-             if (x->x_requestcode == REQUEST_BUSY)
-                 x->x_requestcode = REQUEST_NOTHING;
-                 /* hit an error; close file if necessary,
-                 set EOF and signal once more */
-             if (sf.sf_fd >= 0)
-             {
-                 pthread_mutex_unlock(&x->x_mutex);
-                 sys_close(sf.sf_fd);
-                 sf.sf_fd = -1;
-                 pthread_mutex_lock(&x->x_mutex);
-                 x->x_eof = 1;
-                 x->x_sf.sf_fd = -1;
-             }
-             sfread_cond_signal(&x->x_answercondition);
-            }
-            continue;
-
-        bail:
-            if (x->x_requestcode == REQUEST_BUSY)
-                x->x_requestcode = REQUEST_NOTHING;
-                /* hit an error; close file if necessary,
-                set EOF and signal once more */
-            if (x->x_fd >= 0)
-            {
-                pthread_mutex_unlock(&x->x_mutex);
-                close (x->x_fd);
-                pthread_mutex_lock(&x->x_mutex);
-                x->x_eof = 1;
-                x->x_fd = -1;
-            }
-            sfread_cond_signal(&x->x_answercondition);
+             bail:
+                 if (x->x_requestcode == REQUEST_BUSY)
+                     x->x_requestcode = REQUEST_NOTHING;
+                     /* hit an error; close file if necessary,
+                     set EOF and signal once more */
+                 if (sf.sf_fd >= 0)
+                 {
+                     pthread_mutex_unlock(&x->x_mutex);
+                     sys_close(sf.sf_fd);
+                     sf.sf_fd = -1;
+                     pthread_mutex_lock(&x->x_mutex);
+                     x->x_eof = 1;
+                     x->x_sf.sf_fd = -1;
+                 }
+                 sfread_cond_signal(&x->x_answercondition);
+            }
         }
         else if (x->x_requestcode == REQUEST_CLOSE ||
             x->x_requestcode == REQUEST_QUIT)
@@ -2547,11 +2507,7 @@
     x->x_bufsize = bufsize;
     x->x_fifosize = x->x_fifohead = x->x_fifotail = x->x_requestcode = 0;
 #ifdef PDINSTANCE
-<<<<<<< HEAD
-    pd_this = x->x_pd_this;
-=======
     x->x_pd_this = pd_this;
->>>>>>> eeef4ba9
 #endif
     pthread_create(&x->x_childthread, 0, writesf_child_main, x);
     return x;
@@ -2587,25 +2543,12 @@
         if (x->x_eof)
         {
             if (x->x_fileerror)
-<<<<<<< HEAD
                 object_sferror(x, "writesf~", x->x_filename,
                     x->x_fileerror, &x->x_sf);
             x->x_state = STATE_IDLE;
             sfread_cond_signal(&x->x_requestcondition);
             pthread_mutex_unlock(&x->x_mutex);
             return w + 2;
-=======
-            {
-                pd_error(x, "dsp: %s: %s", x->x_filename,
-                    (x->x_fileerror == EIO ?
-                        "unknown or bad header format" :
-                            strerror(x->x_fileerror)));
-            }
-            x->x_state = STATE_IDLE;
-            sfread_cond_signal(&x->x_requestcondition);
-            pthread_mutex_unlock(&x->x_mutex);
-            return (w+2);
->>>>>>> eeef4ba9
         }
 
         soundfile_xferout_sample(&sf, x->x_outvec,
