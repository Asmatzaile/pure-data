--- conflicted
+++ resolved
@@ -356,12 +356,10 @@
 
 #ifdef USEAPI_JACK
 "-jack            -- use JACK audio API\n",
-<<<<<<< HEAD
 "-jackname <name> -- a name for your JACK client\n",
-=======
 "-nojackconnect   -- do not automatically connect pd to the JACK graph\n",
 "-jackconnect     -- automatically connect pd to the JACK graph [default]\n",
->>>>>>> 8795a692
+
 #endif
 
 #ifdef USEAPI_PORTAUDIO
@@ -689,24 +687,23 @@
             sys_set_audio_api(API_JACK);
             argc--; argv++;
         }
-<<<<<<< HEAD
+        else if (!strcmp(*argv, "-nojackconnect"))
+        {
+            jack_autoconnect(0);
+            argc--; argv++;
+        }
+        else if (!strcmp(*argv, "-jackconnect"))
+        {
+            jack_autoconnect(1);
+            argc--; argv++;
+        }
         else if (!strcmp(*argv, "-jackname") && (argc > 1))
         {
             if (argc > 1)
                 sys_set_audio_api(API_JACK), jack_client_name(argv[1]);
             else goto usage;
             argc -= 2; argv +=2;
-=======
-        else if (!strcmp(*argv, "-nojackconnect"))
-        {
-            jack_autoconnect(0);
-            argc--; argv++;
-        }
-        else if (!strcmp(*argv, "-jackconnect"))
-        {
-            jack_autoconnect(1);
-            argc--; argv++;
->>>>>>> 8795a692
+
         }
 #endif
 #ifdef USEAPI_PORTAUDIO
