/* Copyright (c) 1997-2001 Miller Puckette and others.
* For information on usage and redistribution, and for a DISCLAIMER OF ALL
* WARRANTIES, see the file, "LICENSE.txt," in this distribution.  */

/* this file defines the "glist" class, also known as "canvas" (the two used
to be different but are now unified except for some fossilized names.) */

#include <stdlib.h>
#include <stdio.h>
#include "m_pd.h"
#include "m_imp.h"
#include "s_stuff.h"
#include "s_utf8.h"
#include "g_canvas.h"
#include <string.h>
#include "g_all_guis.h"
#include "g_undo.h"

#ifdef _MSC_VER
#include <io.h>
#define snprintf _snprintf
#endif

    /* LATER consider adding font size to this struct (see glist_getfont()) */
struct _canvasenvironment
{
    t_symbol *ce_dir;      /* directory patch lives in */
    int ce_argc;           /* number of "$" arguments */
    t_atom *ce_argv;       /* array of "$" arguments */
    int ce_dollarzero;     /* value of "$0" */
    t_namelist *ce_path;   /* search path */
};
typedef struct _canvas_private
{
    t_undo undo;
} t_canvas_private;

#define GLIST_DEFCANVASWIDTH 450
#define GLIST_DEFCANVASHEIGHT 300

/* since the window decorations aren't included, open new windows a few
pixels down so you can posibly move the window later.  Apple needs less
because its menus are at top of screen; we're more generous for other
desktops because the borders have both window title area and menus. */
#ifdef __APPLE__
#define GLIST_DEFCANVASYLOC 22
#else
#define GLIST_DEFCANVASYLOC 50
#endif

/* ---------------------- variables --------------------------- */

t_class *canvas_class;
t_canvas *canvas_whichfind;         /* last canvas we did a find in */

/* ------------------ forward function declarations --------------- */
static void canvas_start_dsp(void);
static void canvas_stop_dsp(void);
static void canvas_drawlines(t_canvas *x);
static void canvas_dosetbounds(t_canvas *x, int x1, int y1, int x2, int y2);
void canvas_reflecttitle(t_canvas *x);
static void canvas_addtolist(t_canvas *x);
static void canvas_takeofflist(t_canvas *x);
static void canvas_pop(t_canvas *x, t_floatarg fvis);
static void canvas_bind(t_canvas *x);
static void canvas_unbind(t_canvas *x);
void canvas_declare(t_canvas *x, t_symbol *s, int argc, t_atom *argv);

/* --------- functions to handle the canvas environment ----------- */


    /* maintain the list of visible toplevels for the GUI's "windows" menu */
void canvas_updatewindowlist( void)
{
            /* not if we're in a reload */
    if (!THISGUI->i_reloadingabstraction)
        sys_gui("::pd_menus::update_window_menu\n");
}

    /* add a glist the list of "root" canvases (toplevels without parents.) */
static void canvas_addtolist(t_canvas *x)
{
    x->gl_next = pd_this->pd_canvaslist;
    pd_this->pd_canvaslist = x;
}

static void canvas_takeofflist(t_canvas *x)
{
        /* take it off the window list */
    if (x == pd_this->pd_canvaslist) pd_this->pd_canvaslist = x->gl_next;
    else
    {
        t_canvas *z;
        for (z = pd_this->pd_canvaslist; z->gl_next != x; z = z->gl_next)
            if (!z->gl_next) return;
        z->gl_next = x->gl_next;
    }
}


void canvas_setargs(int argc, const t_atom *argv)
{
        /* if there's an old one lying around free it here.  This
        happens if an abstraction is loaded but never gets as far
        as calling canvas_new(). */
    if (THISGUI->i_newargv)
        freebytes(THISGUI->i_newargv, THISGUI->i_newargc * sizeof(t_atom));
    THISGUI->i_newargc = argc;
    THISGUI->i_newargv = copybytes(argv, argc * sizeof(t_atom));
}

void glob_setfilename(void *dummy, t_symbol *filesym, t_symbol *dirsym)
{
    THISGUI->i_newfilename = filesym;
    THISGUI->i_newdirectory = dirsym;
}

void glob_menunew(void *dummy, t_symbol *filesym, t_symbol *dirsym)
{
    glob_setfilename(dummy, filesym, dirsym);
    canvas_new(0, 0, 0, 0);
    canvas_pop((t_canvas *)s__X.s_thing, 1);
}

t_canvas *canvas_getcurrent(void)
{
    return ((t_canvas *)pd_findbyclass(&s__X, canvas_class));
}

void canvas_setcurrent(t_canvas *x)
{
    pd_pushsym(&x->gl_pd);
}

void canvas_unsetcurrent(t_canvas *x)
{
    pd_popsym(&x->gl_pd);
}

t_canvasenvironment *canvas_getenv(const t_canvas *x)
{
    if (!x) bug("canvas_getenv");
    while (!x->gl_env)
        if (!(x = x->gl_owner))
            bug("t_canvasenvironment");
    return (x->gl_env);
}

int canvas_getdollarzero( void)
{
    t_canvas *x = canvas_getcurrent();
    t_canvasenvironment *env = (x ? canvas_getenv(x) : 0);
    if (env)
        return (env->ce_dollarzero);
    else return (0);
}

void canvas_getargs(int *argcp, t_atom **argvp)
{
    t_canvas *x = canvas_getcurrent();
    t_canvasenvironment *e = canvas_getenv(x);
    *argcp = e->ce_argc;
    *argvp = e->ce_argv;
}

t_symbol *canvas_realizedollar(t_canvas *x, t_symbol *s)
{
    t_symbol *ret;
    const char *name = s->s_name;
    if (strchr(name, '$'))
    {
        t_canvasenvironment *env = canvas_getenv(x);
        canvas_setcurrent(x);
        ret = binbuf_realizedollsym(s, env->ce_argc, env->ce_argv, 1);
        canvas_unsetcurrent(x);
    }
    else ret = s;
    return (ret);
}

t_symbol *canvas_getcurrentdir(void)
{
    t_canvasenvironment *e = canvas_getenv(canvas_getcurrent());
    return (e->ce_dir);
}

t_symbol *canvas_getdir(const t_canvas *x)
{
    t_canvasenvironment *e = canvas_getenv(x);
    return (e->ce_dir);
}

void canvas_makefilename(const t_canvas *x, const char *file, char *result, int resultsize)
{
    const char *dir = canvas_getenv(x)->ce_dir->s_name;
    if (file[0] == '/' || (file[0] && file[1] == ':') || !*dir)
    {
        strncpy(result, file, resultsize);
        result[resultsize-1] = 0;
    }
    else
    {
        int nleft;
        strncpy(result, dir, resultsize);
        result[resultsize-1] = 0;
        nleft = resultsize - (int)strlen(result) - 1;
        if (nleft <= 0) return;
        strcat(result, "/");
        strncat(result, file, nleft);
        result[resultsize-1] = 0;
    }
}

void canvas_rename(t_canvas *x, t_symbol *s, t_symbol *dir)
{
    canvas_unbind(x);
    x->gl_name = s;
    canvas_bind(x);
    if (x->gl_havewindow)
        canvas_reflecttitle(x);
    if (dir && dir != &s_)
    {
        t_canvasenvironment *e = canvas_getenv(x);
        e->ce_dir = dir;
    }
}

/* --------------- traversing the set of lines in a canvas ----------- */

int canvas_getindex(t_canvas *x, t_gobj *y)
{
    t_gobj *y2;
    int indexno;
    for (indexno = 0, y2 = x->gl_list; y2 && y2 != y; y2 = y2->g_next)
        indexno++;
    return (indexno);
}

void linetraverser_start(t_linetraverser *t, t_canvas *x)
{
    t->tr_ob = 0;
    t->tr_x = x;
    t->tr_nextoc = 0;
    t->tr_nextoutno = t->tr_nout = 0;
}

t_outconnect *linetraverser_next(t_linetraverser *t)
{
    t_outconnect *rval = t->tr_nextoc;
    int outno;
    while (!rval)
    {
        outno = t->tr_nextoutno;
        while (outno == t->tr_nout)
        {
            t_gobj *y;
            t_object *ob = 0;
            if (!t->tr_ob) y = t->tr_x->gl_list;
            else y = t->tr_ob->ob_g.g_next;
            for (; y; y = y->g_next)
                if ((ob = pd_checkobject(&y->g_pd))) break;
            if (!ob) return (0);
            t->tr_ob = ob;
            t->tr_nout = obj_noutlets(ob);
            outno = 0;
            if (glist_isvisible(t->tr_x))
                gobj_getrect(y, t->tr_x,
                    &t->tr_x11, &t->tr_y11, &t->tr_x12, &t->tr_y12);
            else t->tr_x11 = t->tr_y11 = t->tr_x12 = t->tr_y12 = 0;
        }
        t->tr_nextoutno = outno + 1;
        rval = obj_starttraverseoutlet(t->tr_ob, &t->tr_outlet, outno);
        t->tr_outno = outno;
    }
    t->tr_nextoc = obj_nexttraverseoutlet(rval, &t->tr_ob2,
        &t->tr_inlet, &t->tr_inno);
    t->tr_nin = obj_ninlets(t->tr_ob2);
    if (!t->tr_nin) bug("drawline");
    if (glist_isvisible(t->tr_x))
    {
        int inplus = (t->tr_nin == 1 ? 1 : t->tr_nin - 1);
        int outplus = (t->tr_nout == 1 ? 1 : t->tr_nout - 1);
        int iow = IOWIDTH * t->tr_x->gl_zoom;
        int iom = IOMIDDLE * t->tr_x->gl_zoom;
        gobj_getrect(&t->tr_ob2->ob_g, t->tr_x,
            &t->tr_x21, &t->tr_y21, &t->tr_x22, &t->tr_y22);
        t->tr_lx1 = t->tr_x11 +
            ((t->tr_x12 - t->tr_x11 - iow) * t->tr_outno) /
                outplus + iom;
        t->tr_ly1 = t->tr_y12;
        t->tr_lx2 = t->tr_x21 +
            ((t->tr_x22 - t->tr_x21 - iow) * t->tr_inno)/inplus +
                iom;
        t->tr_ly2 = t->tr_y21;
    }
    else
    {
        t->tr_x21 = t->tr_y21 = t->tr_x22 = t->tr_y22 = 0;
        t->tr_lx1 = t->tr_ly1 = t->tr_lx2 = t->tr_ly2 = 0;
    }

    return (rval);
}

void linetraverser_skipobject(t_linetraverser *t)
{
    t->tr_nextoc = 0;
    t->tr_nextoutno = t->tr_nout;
}

/* -------------------- the canvas object -------------------------- */
int glist_valid = 10000;

void glist_init(t_glist *x)
{
        /* zero out everyone except "pd" field */
    memset(((char *)x) + sizeof(x->gl_pd), 0, sizeof(*x) - sizeof(x->gl_pd));
    x->gl_stub = gstub_new(x, 0);
    x->gl_valid = ++glist_valid;
    x->gl_xlabel = (t_symbol **)t_getbytes(0);
    x->gl_ylabel = (t_symbol **)t_getbytes(0);
}

    /* make a new glist.  It will either be a "root" canvas or else
    it appears as a "text" object in another window (canvas_getcurrent()
    tells us which.) */
t_canvas *canvas_new(void *dummy, t_symbol *sel, int argc, t_atom *argv)
{
    t_canvas *x = (t_canvas *)pd_new(canvas_class);
    t_canvas *owner = canvas_getcurrent();
    t_symbol *s = &s_;
    int vis = 0, width = GLIST_DEFCANVASWIDTH, height = GLIST_DEFCANVASHEIGHT;
    int xloc = 0, yloc = GLIST_DEFCANVASYLOC;
    int font = (owner ? owner->gl_font : sys_defaultfont);
    t_canvas_private*private = 0;
    glist_init(x);
    x->gl_obj.te_type = T_OBJECT;
    if (!owner)
        canvas_addtolist(x);
    /* post("canvas %lx, owner %lx", x, owner); */

    if (argc == 5)  /* toplevel: x, y, w, h, font */
    {
        xloc = atom_getfloatarg(0, argc, argv);
        yloc = atom_getfloatarg(1, argc, argv);
        width = atom_getfloatarg(2, argc, argv);
        height = atom_getfloatarg(3, argc, argv);
        font = atom_getfloatarg(4, argc, argv);
    }
    else if (argc == 6)  /* subwindow: x, y, w, h, name, vis */
    {
        xloc = atom_getfloatarg(0, argc, argv);
        yloc = atom_getfloatarg(1, argc, argv);
        width = atom_getfloatarg(2, argc, argv);
        height = atom_getfloatarg(3, argc, argv);
        s = atom_getsymbolarg(4, argc, argv);
        vis = atom_getfloatarg(5, argc, argv);
    }

        /* (otherwise assume we're being created from the menu.) */
    if (THISGUI->i_newdirectory &&
        THISGUI->i_newdirectory->s_name[0])
    {
        t_canvasenvironment *env = x->gl_env =
            (t_canvasenvironment *)getbytes(sizeof(*x->gl_env));
        if (!THISGUI->i_newargv)
            THISGUI->i_newargv = getbytes(0);
        env->ce_dir = THISGUI->i_newdirectory;
        env->ce_argc = THISGUI->i_newargc;
        env->ce_argv = THISGUI->i_newargv;
        env->ce_dollarzero = THISGUI->i_dollarzero++;
        env->ce_path = 0;
        THISGUI->i_newdirectory = &s_;
        THISGUI->i_newargc = 0;
        THISGUI->i_newargv = 0;
    }
    else x->gl_env = 0;

        /* initialize private data, like the undo-queue */
    private = getbytes(sizeof(*private));
    x->gl_privatedata = private;
    private->undo.u_queue = canvas_undo_init(x);

    x->gl_x1 = 0;
    x->gl_y1 = 0;
    x->gl_x2 = 1;
    x->gl_y2 = 1;
    canvas_dosetbounds(x, xloc, yloc, xloc + width, yloc + height);
    x->gl_owner = owner;
    x->gl_isclone = 0;
    x->gl_name = (*s->s_name ? s :
        (THISGUI->i_newfilename ? THISGUI->i_newfilename : gensym("Pd")));
    canvas_bind(x);
    x->gl_loading = 1;
    x->gl_goprect = 0;      /* no GOP rectangle unless it's turned on later */
        /* cancel "vis" flag if we're a subpatch of an
         abstraction inside another patch.  A separate mechanism prevents
         the toplevel abstraction from showing up. */
    if (vis && gensym("#X")->s_thing &&
        ((*gensym("#X")->s_thing) == canvas_class))
    {
        t_canvas *zzz = (t_canvas *)(gensym("#X")->s_thing);
        while (zzz && !zzz->gl_env)
            zzz = zzz->gl_owner;
        if (zzz && canvas_isabstraction(zzz) && zzz->gl_owner)
            vis = 0;
    }
    x->gl_willvis = vis;
    x->gl_edit = !strncmp(x->gl_name->s_name, "Untitled", 8);
    x->gl_font = sys_nearestfontsize(font);
    x->gl_zoom = 1;
    pd_pushsym(&x->gl_pd);
    return(x);
}

void canvas_setgraph(t_glist *x, int flag, int nogoprect);

static void canvas_coords(t_glist *x, t_symbol *s, int argc, t_atom *argv)
{
    x->gl_x1 = atom_getfloatarg(0, argc, argv);
    x->gl_y1 = atom_getfloatarg(1, argc, argv);
    x->gl_x2 = atom_getfloatarg(2, argc, argv);
    x->gl_y2 = atom_getfloatarg(3, argc, argv);
    x->gl_pixwidth = atom_getfloatarg(4, argc, argv);
    x->gl_pixheight = atom_getfloatarg(5, argc, argv);
    if (argc <= 7)
        canvas_setgraph(x, atom_getfloatarg(6, argc, argv), 1);
    else
    {
        x->gl_xmargin = atom_getfloatarg(7, argc, argv);
        x->gl_ymargin = atom_getfloatarg(8, argc, argv);
        canvas_setgraph(x, atom_getfloatarg(6, argc, argv), 0);
    }
}

    /* make a new glist and add it to this glist.  It will appear as
    a "graph", not a text object.  */
t_glist *glist_addglist(t_glist *g, t_symbol *sym,
    t_float x1, t_float y1, t_float x2, t_float y2,
    t_float px1, t_float py1, t_float px2, t_float py2)
{
    static int gcount = 0;  /* it's OK if two threads get the same value */
    int zz;
    int menu = 0;
    const char *str;
    t_glist *x = (t_glist *)pd_new(canvas_class);
    glist_init(x);
    x->gl_obj.te_type = T_OBJECT;
    if (!*sym->s_name)
    {
        char buf[40];
        sprintf(buf, "graph%d", ++gcount);
        sym = gensym(buf);
        menu = 1;
    }
    else if (!strncmp((str = sym->s_name), "graph", 5)
        && (zz = atoi(str + 5)) > gcount)
            gcount = zz;
        /* in 0.34 and earlier, the pixel rectangle and the y bounds were
        reversed; this would behave the same, except that the dialog window
        would be confusing.  The "correct" way is to have "py1" be the value
        that is higher on the screen. */
    if (py2 < py1)
    {
        t_float zz;
        zz = y2;
        y2 = y1;
        y1 = zz;
        zz = py2;
        py2 = py1;
        py1 = zz;
    }
    if (x1 == x2 || y1 == y2)
        x1 = 0, x2 = 100, y1 = 1, y2 = -1;
    if (px1 >= px2 || py1 >= py2)
        px1 = 100, py1 = 20, px2 = 100 + GLIST_DEFGRAPHWIDTH,
            py2 = 20 + GLIST_DEFGRAPHHEIGHT;
    x->gl_name = sym;
    x->gl_x1 = x1;
    x->gl_x2 = x2;
    x->gl_y1 = y1;
    x->gl_y2 = y2;
    x->gl_obj.te_xpix = px1;
    x->gl_obj.te_ypix = py1;
    x->gl_pixwidth = px2 - px1;
    x->gl_pixheight = py2 - py1;
    x->gl_font =  (canvas_getcurrent() ?
        canvas_getcurrent()->gl_font : sys_defaultfont);
    x->gl_zoom = 1;
    x->gl_screenx1 = 0;
    x->gl_screeny1 = GLIST_DEFCANVASYLOC;
    x->gl_screenx2 = 450;
    x->gl_screeny2 = 300;
    x->gl_owner = g;
    canvas_bind(x);
    x->gl_isgraph = 1;
    x->gl_goprect = 0;
    x->gl_obj.te_binbuf = binbuf_new();
    binbuf_addv(x->gl_obj.te_binbuf, "s", gensym("graph"));
    if (!menu)
        pd_pushsym(&x->gl_pd);
    glist_add(g, &x->gl_gobj);
    return (x);
}

    /* call glist_addglist from a Pd message */
void glist_glist(t_glist *g, t_symbol *s, int argc, t_atom *argv)
{
    t_symbol *sym = atom_getsymbolarg(0, argc, argv);
    t_float x1 = atom_getfloatarg(1, argc, argv);
    t_float y1 = atom_getfloatarg(2, argc, argv);
    t_float x2 = atom_getfloatarg(3, argc, argv);
    t_float y2 = atom_getfloatarg(4, argc, argv);
    t_float px1 = atom_getfloatarg(5, argc, argv);
    t_float py1 = atom_getfloatarg(6, argc, argv);
    t_float px2 = atom_getfloatarg(7, argc, argv);
    t_float py2 = atom_getfloatarg(8, argc, argv);
    glist_addglist(g, sym, x1, y1, x2, y2, px1, py1, px2, py2);
    if (!canvas_undo_get(glist_getcanvas(g))->u_doing)
        canvas_undo_add(glist_getcanvas(g), UNDO_CREATE, "create",
            (void *)canvas_undo_set_create(glist_getcanvas(g)));
}

    /* return true if the glist should appear as a graph on parent;
    otherwise it appears as a text box. */
int glist_isgraph(t_glist *x)
{
  return (x->gl_isgraph|(x->gl_hidetext<<1));
}

    /* This is sent from the GUI to inform a toplevel that its window has been
    moved or resized. */
static void canvas_setbounds(t_canvas *x, t_float left, t_float top,
                             t_float right, t_float bottom)
{
    canvas_dosetbounds(x, (int)left, (int)top, (int)right, (int)bottom);
}

/* this is the internal version using ints */
static void canvas_dosetbounds(t_canvas *x, int x1, int y1, int x2, int y2)
{
    int heightwas = y2 - y1;
    int heightchange = y2 - y1 - (x->gl_screeny2 - x->gl_screeny1);
    if (x->gl_screenx1 == x1 && x->gl_screeny1 == y1 &&
        x->gl_screenx2 == x2 && x->gl_screeny2 == y2)
            return;
    x->gl_screenx1 = x1;
    x->gl_screeny1 = y1;
    x->gl_screenx2 = x2;
    x->gl_screeny2 = y2;
    if (!glist_isgraph(x) && (x->gl_y2 < x->gl_y1))
    {
            /* if it's flipped so that y grows upward,
            fix so that zero is bottom edge and redraw.  This is
            only appropriate if we're a regular "text" object on the
            parent. */
        t_float diff = x->gl_y1 - x->gl_y2;
        t_gobj *y;
        x->gl_y1 = heightwas * diff;
        x->gl_y2 = x->gl_y1 - diff;
            /* and move text objects accordingly; they should stick
            to the bottom, not the top. */
        for (y = x->gl_list; y; y = y->g_next)
            if (pd_checkobject(&y->g_pd))
                gobj_displace(y, x, 0, heightchange);
        canvas_redraw(x);
    }
}

t_symbol *canvas_makebindsym(t_symbol *s)
{
    char buf[MAXPDSTRING];
    snprintf(buf, MAXPDSTRING-1, "pd-%s", s->s_name);
    buf[MAXPDSTRING-1] = 0;
    return (gensym(buf));
}

    /* functions to bind and unbind canvases to symbol "pd-blah".  As
    discussed on Pd dev list there should be a way to defeat this for
    abstractions.  (Claude Heiland et al. Aug 9 2013) */
static void canvas_bind(t_canvas *x)
{
    if (strcmp(x->gl_name->s_name, "Pd"))
        pd_bind(&x->gl_pd, canvas_makebindsym(x->gl_name));
}

static void canvas_unbind(t_canvas *x)
{
    if (strcmp(x->gl_name->s_name, "Pd"))
        pd_unbind(&x->gl_pd, canvas_makebindsym(x->gl_name));
}

void canvas_reflecttitle(t_canvas *x)
{
    char namebuf[MAXPDSTRING];
    t_canvasenvironment *env = canvas_getenv(x);
    if (env->ce_argc)
    {
        int i;
        strcpy(namebuf, " (");
        for (i = 0; i < env->ce_argc; i++)
        {
            if (strlen(namebuf) > MAXPDSTRING/2 - 5)
                break;
            if (i != 0)
                strcat(namebuf, " ");
            atom_string(&env->ce_argv[i], namebuf + strlen(namebuf),
                MAXPDSTRING/2);
        }
        strcat(namebuf, ")");
    }
    else namebuf[0] = 0;
    if (x->gl_edit)
    {
        strncat(namebuf, " [edit]", MAXPDSTRING-strlen(namebuf)-1);
        namebuf[MAXPDSTRING-1] = 0;
    }
    sys_vgui("pdtk_canvas_reflecttitle .x%lx {%s} {%s} {%s} %d\n",
        x, canvas_getdir(x)->s_name, x->gl_name->s_name, namebuf, x->gl_dirty);
}

    /* mark a glist dirty or clean */
void canvas_dirty(t_canvas *x, t_floatarg f)
{
    t_canvas *x2 = canvas_getrootfor(x);
    unsigned int n = f;
    if (THISGUI->i_reloadingabstraction)
        return;
    if (n != x2->gl_dirty)
    {
        x2->gl_dirty = n;
        if (x2->gl_havewindow)
            canvas_reflecttitle(x2);
    }
    if(!n)
        canvas_undo_cleardirty(x);
}

void canvas_drawredrect(t_canvas *x, int doit)
{
    if (doit)
        sys_vgui(".x%lx.c create line %d %d %d %d %d %d %d %d %d %d "
            "-fill #ff8080 -width %d -capstyle projecting -tags GOP\n",
            glist_getcanvas(x),
            x->gl_xmargin, x->gl_ymargin,
            x->gl_xmargin + x->gl_pixwidth, x->gl_ymargin,
            x->gl_xmargin + x->gl_pixwidth, x->gl_ymargin + x->gl_pixheight,
            x->gl_xmargin, x->gl_ymargin + x->gl_pixheight,
            x->gl_xmargin, x->gl_ymargin, glist_getzoom(x));
    else sys_vgui(".x%lx.c delete GOP\n",  glist_getcanvas(x));
}

    /* the window becomes "mapped" (visible and not miniaturized) or
    "unmapped" (either miniaturized or just plain gone.)  This should be
    called from the GUI after the fact to "notify" us that we're mapped. */
void canvas_map(t_canvas *x, t_floatarg f)
{
    int flag = (f != 0);
    t_gobj *y;
    if (flag)
    {
        if (!glist_isvisible(x))
        {
            t_selection *sel;
            if (!x->gl_havewindow)
            {
                bug("canvas_map");
                canvas_vis(x, 1);
            }
            for (y = x->gl_list; y; y = y->g_next)
                gobj_vis(y, x, 1);
            x->gl_mapped = 1;
            for (sel = x->gl_editor->e_selection; sel; sel = sel->sel_next)
                gobj_select(sel->sel_what, x, 1);
            canvas_drawlines(x);
            if (x->gl_isgraph && x->gl_goprect)
                canvas_drawredrect(x, 1);
            sys_vgui("pdtk_canvas_getscroll .x%lx.c\n", x);
        }
    }
    else
    {
        if (glist_isvisible(x))
        {
                /* just clear out the whole canvas */
            sys_vgui(".x%lx.c delete all\n", x);
            x->gl_mapped = 0;
        }
    }
}

void canvas_redraw(t_canvas *x)
{
    if (glist_isvisible(x))
    {
        canvas_map(x, 0);
        canvas_map(x, 1);
    }
}


    /* we call this on a non-toplevel glist to "open" it into its
    own window. */
void glist_menu_open(t_glist *x)
{
    if (glist_isvisible(x) && !glist_istoplevel(x))
    {
        t_glist *gl2 = x->gl_owner;
        if (!gl2)
            bug("glist_menu_open");  /* shouldn't happen but not dangerous */
        else
        {
                /* erase ourself in parent window */
            gobj_vis(&x->gl_gobj, gl2, 0);
                    /* get rid of our editor (and subeditors) */
            if (x->gl_editor)
                canvas_destroy_editor(x);
            x->gl_havewindow = 1;
                    /* redraw ourself in parent window (blanked out this time) */
            gobj_vis(&x->gl_gobj, gl2, 1);
        }
    }
    canvas_vis(x, 1);
}

int glist_isvisible(t_glist *x)
{
    return ((!x->gl_loading) && glist_getcanvas(x)->gl_mapped);
}

int glist_istoplevel(t_glist *x)
{
        /* we consider a graph "toplevel" if it has its own window
        or if it appears as a box in its parent window so that we
        don't draw the actual contents there. */
    return (x->gl_havewindow || !x->gl_isgraph);
}

int glist_getfont(t_glist *x)
{
    while (!x->gl_env)
        if (!(x = x->gl_owner))
            bug("t_canvasenvironment");
    return (x->gl_font);
}

int glist_getzoom(t_glist *x)
{
    t_glist *gl2 = x;
    while (!glist_istoplevel(gl2) && gl2->gl_owner)
        gl2 = gl2->gl_owner;
    return (gl2->gl_zoom);
}

int glist_fontwidth(t_glist *x)
{
    return (sys_zoomfontwidth(glist_getfont(x), glist_getzoom(x), 0));
}

int glist_fontheight(t_glist *x)
{
    return (sys_zoomfontheight(glist_getfont(x), glist_getzoom(x), 0));
}

void canvas_free(t_canvas *x)
{
    t_gobj *y;
    t_canvas_private*private = x->gl_privatedata;
    int dspstate = canvas_suspend_dsp();
    canvas_noundo(x);
    if (canvas_whichfind == x)
        canvas_whichfind = 0;
    glist_noselect(x);
    while ((y = x->gl_list))
        glist_delete(x, y);
    if (x == glist_getcanvas(x))
        canvas_vis(x, 0);
    if (x->gl_editor)
        canvas_destroy_editor(x);   /* bug workaround; should already be gone*/
    canvas_unbind(x);

    if (x->gl_env)
    {
        freebytes(x->gl_env->ce_argv, x->gl_env->ce_argc * sizeof(t_atom));
        freebytes(x->gl_env, sizeof(*x->gl_env));
    }
    canvas_undo_free(x);
    freebytes(private, sizeof(*private));
    canvas_resume_dsp(dspstate);
    freebytes(x->gl_xlabel, x->gl_nxlabels * sizeof(*(x->gl_xlabel)));
    freebytes(x->gl_ylabel, x->gl_nylabels * sizeof(*(x->gl_ylabel)));
    gstub_cutoff(x->gl_stub);
    gfxstub_deleteforkey(x);        /* probably unnecessary */
    if (!x->gl_owner && !x->gl_isclone)
        canvas_takeofflist(x);
}

/* ----------------- lines ---------- */

static void canvas_drawlines(t_canvas *x)
{
    t_linetraverser t;
    t_outconnect *oc;
    {
        linetraverser_start(&t, x);
        while ((oc = linetraverser_next(&t)))
            sys_vgui(
        ".x%lx.c create line %d %d %d %d -width %d -tags [list l%lx cord]\n",
                glist_getcanvas(x),
                t.tr_lx1, t.tr_ly1, t.tr_lx2, t.tr_ly2,
                (outlet_getsymbol(t.tr_outlet) == &s_signal ? 2:1) * x->gl_zoom,
                oc);
    }
}

void canvas_fixlinesfor(t_canvas *x, t_text *text)
{
    t_linetraverser t;
    t_outconnect *oc;

    linetraverser_start(&t, x);
    while ((oc = linetraverser_next(&t)))
    {
        if (t.tr_ob == text || t.tr_ob2 == text)
        {
            sys_vgui(".x%lx.c coords l%lx %d %d %d %d\n",
                glist_getcanvas(x), oc,
                    t.tr_lx1, t.tr_ly1, t.tr_lx2, t.tr_ly2);
        }
    }
}

    /* kill all lines for the object */
void canvas_deletelinesfor(t_canvas *x, t_text *text)
{
    t_linetraverser t;
    t_outconnect *oc;
    linetraverser_start(&t, x);
    while ((oc = linetraverser_next(&t)))
    {
        if (t.tr_ob == text || t.tr_ob2 == text)
        {
            if (glist_isvisible(x))
            {
                sys_vgui(".x%lx.c delete l%lx\n",
                    glist_getcanvas(x), oc);
            }
            obj_disconnect(t.tr_ob, t.tr_outno, t.tr_ob2, t.tr_inno);
        }
    }
}

    /* kill all lines for one inlet or outlet */
void canvas_deletelinesforio(t_canvas *x, t_text *text,
    t_inlet *inp, t_outlet *outp)
{
    t_linetraverser t;
    t_outconnect *oc;
    linetraverser_start(&t, x);
    while ((oc = linetraverser_next(&t)))
    {
        if ((t.tr_ob == text && t.tr_outlet == outp) ||
            (t.tr_ob2 == text && t.tr_inlet == inp))
        {
            if (glist_isvisible(x))
            {
                sys_vgui(".x%lx.c delete l%lx\n",
                    glist_getcanvas(x), oc);
            }
            obj_disconnect(t.tr_ob, t.tr_outno, t.tr_ob2, t.tr_inno);
        }
    }
}

typedef void (*t_zoomfn)(void *x, t_floatarg arg1);

static void canvas_pop(t_canvas *x, t_floatarg fvis)
{
    if (glist_istoplevel(x) && (sys_zoom_open == 2))
    {
        t_zoomfn zoommethod = (t_zoomfn)zgetfn(&x->gl_pd, gensym("zoom"));
        if (zoommethod)
            (*zoommethod)(&x->gl_pd, (t_floatarg)2);
    }
    if (fvis != 0)
        canvas_vis(x, 1);
    pd_popsym(&x->gl_pd);
    canvas_resortinlets(x);
    canvas_resortoutlets(x);
    x->gl_loading = 0;
}

void canvas_objfor(t_glist *gl, t_text *x, int argc, t_atom *argv);


void canvas_restore(t_canvas *x, t_symbol *s, int argc, t_atom *argv)
{
    t_pd *z;
    if (argc > 3)
    {
        t_atom *ap=argv+3;
        if (ap->a_type == A_SYMBOL)
        {
            t_canvasenvironment *e = canvas_getenv(canvas_getcurrent());
            canvas_rename(x, binbuf_realizedollsym(ap->a_w.w_symbol,
                e->ce_argc, e->ce_argv, 1), 0);
        }
    }
    canvas_pop(x, x->gl_willvis);

    if (!(z = gensym("#X")->s_thing)) error("canvas_restore: out of context");
    else if (*z != canvas_class) error("canvas_restore: wasn't a canvas");
    else
    {
        t_canvas *x2 = (t_canvas *)z;
        x->gl_owner = x2;
        canvas_objfor(x2, &x->gl_obj, argc, argv);
    }
}

static void canvas_loadbangabstractions(t_canvas *x)
{
    t_gobj *y;
    t_symbol *s = gensym("loadbang");
    for (y = x->gl_list; y; y = y->g_next)
        if (pd_class(&y->g_pd) == canvas_class)
        {
            if (canvas_isabstraction((t_canvas *)y))
                canvas_loadbang((t_canvas *)y);
            else
                canvas_loadbangabstractions((t_canvas *)y);
        }
        else if ((pd_class(&y->g_pd) == clone_class) &&
            zgetfn(&y->g_pd, s))
        {
            pd_vmess(&y->g_pd, s, "f", (t_floatarg)LB_LOAD);
        }
}

void canvas_loadbangsubpatches(t_canvas *x)
{
    t_gobj *y;
    t_symbol *s = gensym("loadbang");
    for (y = x->gl_list; y; y = y->g_next)
        if (pd_class(&y->g_pd) == canvas_class)
        {
            if (!canvas_isabstraction((t_canvas *)y))
                canvas_loadbangsubpatches((t_canvas *)y);
        }
    for (y = x->gl_list; y; y = y->g_next)
        if ((pd_class(&y->g_pd) != canvas_class) &&
            (pd_class(&y->g_pd) != clone_class) &&
            zgetfn(&y->g_pd, s))
        {
            pd_vmess(&y->g_pd, s, "f", (t_floatarg)LB_LOAD);
        }
}

void canvas_loadbang(t_canvas *x)
{
    canvas_loadbangabstractions(x);
    canvas_loadbangsubpatches(x);
}

/* JMZ/MSP:
 * initbang is emitted after a canvas is read from a file, but before the
   parent canvas is finished loading.  This is apparently used so that
   abstractions can create inlets/outlets as a function of creation arguments.
   This practice is quite ugly but there's no other way to do it so far.
 */
void canvas_initbang(t_canvas *x)
{
    t_gobj *y;
    t_symbol *s = gensym("loadbang");
    /* run "initbang" for all subpatches, but NOT for the child abstractions */
    for (y = x->gl_list; y; y = y->g_next)
        if (pd_class(&y->g_pd) == canvas_class &&
            !canvas_isabstraction((t_canvas *)y))
                canvas_initbang((t_canvas *)y);
    /* call the initbang()-method for objects that have one */
    for (y = x->gl_list; y; y = y->g_next)
        if ((pd_class(&y->g_pd) != canvas_class) && zgetfn(&y->g_pd, s))
            pd_vmess(&y->g_pd, s, "f", (t_floatarg)LB_INIT);
}

/* JMZ:
 * closebang is emitted before the canvas is destroyed
 * and BEFORE subpatches/abstractions in this canvas are destroyed
 */
void canvas_closebang(t_canvas *x)
{
    t_gobj *y;
    t_symbol *s = gensym("loadbang");

    /* call the closebang()-method for objects that have one
     * but NOT for subpatches/abstractions: these are called separately
     * from g_graph:glist_delete()
     */
    for (y = x->gl_list; y; y = y->g_next)
        if ((pd_class(&y->g_pd) != canvas_class) && zgetfn(&y->g_pd, s))
            pd_vmess(&y->g_pd, s, "f", (t_floatarg)LB_CLOSE);
}

/* no longer used by 'pd-gui', but kept here for backwards compatibility.  The
 * new method calls canvas_setbounds() directly. */
static void canvas_relocate(t_canvas *x, t_symbol *canvasgeom,
    t_symbol *topgeom)
{
    int cxpix, cypix, cw, ch, txpix, typix, tw, th;
    if (sscanf(canvasgeom->s_name, "%dx%d+%d+%d", &cw, &ch, &cxpix, &cypix)
        < 4 ||
        sscanf(topgeom->s_name, "%dx%d+%d+%d", &tw, &th, &txpix, &typix) < 4)
        bug("canvas_relocate");
            /* for some reason this is initially called with cw=ch=1 so
            we just suppress that here. */
    if (cw > 5 && ch > 5)
        canvas_dosetbounds(x, txpix, typix,
            txpix + cw, typix + ch);
}

void canvas_popabstraction(t_canvas *x)
{
    pd_this->pd_newest = &x->gl_pd;
    gensym("#A")->s_thing = 0;
    pd_bind(pd_this->pd_newest, gensym("#A"));
    pd_popsym(&x->gl_pd);
    x->gl_loading = 0;
    canvas_resortinlets(x);
    canvas_resortoutlets(x);
}

void canvas_logerror(t_object *y)
{
#ifdef LATER
    canvas_vis(x, 1);
    if (!glist_isselected(x, &y->ob_g))
        glist_select(x, &y->ob_g);
#endif
}

/* -------------------------- subcanvases ---------------------- */

static void *subcanvas_new(t_symbol *s)
{
    t_atom a[6];
    t_canvas *x, *z = canvas_getcurrent();
    if (!*s->s_name) s = gensym("/SUBPATCH/");
    SETFLOAT(a, 0);
    SETFLOAT(a+1, GLIST_DEFCANVASYLOC);
    SETFLOAT(a+2, GLIST_DEFCANVASWIDTH);
    SETFLOAT(a+3, GLIST_DEFCANVASHEIGHT);
    SETSYMBOL(a+4, s);
    SETFLOAT(a+5, 1);
    x = canvas_new(0, 0, 6, a);
    x->gl_owner = z;
    canvas_pop(x, 1);
    return (x);
}

static void canvas_click(t_canvas *x,
    t_floatarg xpos, t_floatarg ypos,
        t_floatarg shift, t_floatarg ctrl, t_floatarg alt)
{
    canvas_vis(x, 1);
}


    /* find out from subcanvas contents how much to fatten the box */
void canvas_fattensub(t_canvas *x,
    int *xp1, int *yp1, int *xp2, int *yp2)
{
    t_gobj *y;
    *xp2 += 50;     /* fake for now */
    *yp2 += 50;
}

static void canvas_rename_method(t_canvas *x, t_symbol *s, int ac, t_atom *av)
{
    if (ac && av->a_type == A_SYMBOL)
        canvas_rename(x, av->a_w.w_symbol, 0);
    else if (ac && av->a_type == A_DOLLSYM)
    {
        t_canvasenvironment *e = canvas_getenv(x);
        canvas_setcurrent(x);
        canvas_rename(x, binbuf_realizedollsym(av->a_w.w_symbol,
            e->ce_argc, e->ce_argv, 1), 0);
        canvas_unsetcurrent(x);
    }
    else canvas_rename(x, gensym("Pd"), 0);
}


    /* return true if the "canvas" object is an abstraction (so we don't
    save its contents, for example.)  */
int canvas_isabstraction(const t_canvas *x)
{
    return (x->gl_env != 0);
}

    /* return true if the "canvas" object should be treated as a text
    object.  This is true for abstractions but also for "table"s... */
/* JMZ: add a flag to gop-abstractions to hide the title */
int canvas_showtext(const t_canvas *x)
{
    t_atom *argv = (x->gl_obj.te_binbuf? binbuf_getvec(x->gl_obj.te_binbuf):0);
    int argc = (x->gl_obj.te_binbuf? binbuf_getnatom(x->gl_obj.te_binbuf) : 0);
    int isarray = (argc && argv[0].a_type == A_SYMBOL &&
        argv[0].a_w.w_symbol == gensym("graph"));
    if(x->gl_hidetext)
      return 0;
    else
      return (!isarray);
}

    /* get the document containing this canvas */
t_canvas *canvas_getrootfor(t_canvas *x)
{
    if ((!x->gl_owner) || canvas_isabstraction(x))
        return (x);
    else return (canvas_getrootfor(x->gl_owner));
}

t_undo* canvas_undo_get(t_canvas *x)
{
    t_canvas_private*private = x?(x->gl_privatedata):0;
    if(private)
        return &(private->undo);
    return 0;
}

/* ------------------------- DSP chain handling ------------------------- */

EXTERN_STRUCT _dspcontext;
#define t_dspcontext struct _dspcontext

void ugen_start(void);
void ugen_stop(void);

t_dspcontext *ugen_start_graph(int toplevel, t_signal **sp,
    int ninlets, int noutlets);
void ugen_add(t_dspcontext *dc, t_object *x);
void ugen_connect(t_dspcontext *dc, t_object *x1, int outno,
    t_object *x2, int inno);
void ugen_done_graph(t_dspcontext *dc);

    /* schedule one canvas for DSP.  This is called below for all "root"
    canvases, but is also called from the "dsp" method for sub-
    canvases, which are treated almost like any other tilde object.  */

void canvas_dodsp(t_canvas *x, int toplevel, t_signal **sp)
{
    t_linetraverser t;
    t_outconnect *oc;
    t_gobj *y;
    t_object *ob;
    t_symbol *dspsym = gensym("dsp");
    t_dspcontext *dc;

        /* create a new "DSP graph" object to use in sorting this canvas.
        If we aren't toplevel, there are already other dspcontexts around. */

    dc = ugen_start_graph(toplevel, sp,
        obj_nsiginlets(&x->gl_obj),
        obj_nsigoutlets(&x->gl_obj));

        /* find all the "dsp" boxes and add them to the graph */

    for (y = x->gl_list; y; y = y->g_next)
        if ((ob = pd_checkobject(&y->g_pd)) && zgetfn(&y->g_pd, dspsym))
            ugen_add(dc, ob);

        /* ... and all dsp interconnections */
    linetraverser_start(&t, x);
    while ((oc = linetraverser_next(&t)))
        if (obj_issignaloutlet(t.tr_ob, t.tr_outno))
            ugen_connect(dc, t.tr_ob, t.tr_outno, t.tr_ob2, t.tr_inno);

        /* finally, sort them and add them to the DSP chain */
    ugen_done_graph(dc);
}

static void canvas_dsp(t_canvas *x, t_signal **sp)
{
    canvas_dodsp(x, 0, sp);
}

int canvas_dspstate;    /* for back compatibility with externs - don't use */

    /* this routine starts DSP for all root canvases. */
static void canvas_start_dsp(void)
{
    t_canvas *x;
    if (THISGUI->i_dspstate) ugen_stop();
    else sys_gui("pdtk_pd_dsp ON\n");
    ugen_start();

    for (x = pd_getcanvaslist(); x; x = x->gl_next)
        canvas_dodsp(x, 1, 0);

    canvas_dspstate = THISGUI->i_dspstate = 1;
    if (gensym("pd-dsp-started")->s_thing)
        pd_bang(gensym("pd-dsp-started")->s_thing);
}

static void canvas_stop_dsp(void)
{
    if (THISGUI->i_dspstate)
    {
        ugen_stop();
        sys_gui("pdtk_pd_dsp OFF\n");
        canvas_dspstate = THISGUI->i_dspstate = 0;
        if (gensym("pd-dsp-stopped")->s_thing)
            pd_bang(gensym("pd-dsp-stopped")->s_thing);
    }
}

    /* DSP can be suspended before, and resumed after, operations which
    might affect the DSP chain.  For example, we suspend before loading and
    resume afterward, so that DSP doesn't get resorted for every DSP object
    int the patch. */

int canvas_suspend_dsp(void)
{
    int rval = THISGUI->i_dspstate;
    if (rval) canvas_stop_dsp();
    return (rval);
}

void canvas_resume_dsp(int oldstate)
{
    if (oldstate) canvas_start_dsp();
}

    /* this is equivalent to suspending and resuming in one step. */
void canvas_update_dsp(void)
{
    if (THISGUI->i_dspstate) canvas_start_dsp();
}

/* the "dsp" message to pd starts and stops DSP somputation, and, if
appropriate, also opens and closes the audio device.  On exclusive-access
APIs such as ALSA, MMIO, and ASIO (I think) it\s appropriate to close the
audio devices when not using them; but jack behaves better if audio I/O
simply keeps running.  This is wasteful of CPU cycles but we do it anyway
and can perhaps regard this is a design flaw in jack that we're working around
here.  The function audio_shouldkeepopen() is provided by s_audio.c to tell
us that we should elide the step of closing audio when DSP is turned off.*/

void glob_dsp(void *dummy, t_symbol *s, int argc, t_atom *argv)
{
    int newstate;
    if (argc)
    {
        newstate = atom_getfloatarg(0, argc, argv);
        if (newstate && !THISGUI->i_dspstate)
        {
            sys_set_audio_state(1);
            canvas_start_dsp();
        }
        else if (!newstate && THISGUI->i_dspstate)
        {
            canvas_stop_dsp();
            if (!audio_shouldkeepopen())
                sys_set_audio_state(0);
        }
    }
    else post("dsp state %d", THISGUI->i_dspstate);
}

void *canvas_getblock(t_class *blockclass, t_canvas **canvasp)
{
    t_canvas *canvas = *canvasp;
    t_gobj *g;
    void *ret = 0;
    for (g = canvas->gl_list; g; g = g->g_next)
    {
        if (g->g_pd == blockclass)
            ret = g;
    }
    *canvasp = canvas->gl_owner;
    return(ret);
}

/******************* redrawing  data *********************/

    /* redraw all "scalars" (do this if a drawing command is changed.)
    LATER we'll use the "template" information to select which ones we
    redraw.   Action = 0 for redraw, 1 for draw only, 2 for erase. */
static void glist_redrawall(t_glist *gl, int action)
{
    t_gobj *g;
    int vis = glist_isvisible(gl);
    for (g = gl->gl_list; g; g = g->g_next)
    {
        if (vis && g->g_pd == scalar_class)
        {
            if (action == 1)
            {
                if (glist_isvisible(gl))
                    gobj_vis(g, gl, 1);
            }
            else if (action == 2)
            {
                if (glist_isvisible(gl))
                    gobj_vis(g, gl, 0);
            }
            else scalar_redraw((t_scalar *)g, gl);
        }
        else if (g->g_pd == canvas_class)
            glist_redrawall((t_glist *)g, action);
    }
}

    /* public interface for above. */
void canvas_redrawallfortemplate(t_template *template, int action)
{
    t_canvas *x;
        /* find all root canvases */
    for (x = pd_getcanvaslist(); x; x = x->gl_next)
        glist_redrawall(x, action);
}

    /* find the template defined by a canvas, and redraw all elements
    for that */
void canvas_redrawallfortemplatecanvas(t_canvas *x, int action)
{
    t_gobj *g;
    t_template *tmpl;
    t_symbol *s1 = gensym("struct");
    for (g = x->gl_list; g; g = g->g_next)
    {
        t_object *ob = pd_checkobject(&g->g_pd);
        t_atom *argv;
        if (!ob || ob->te_type != T_OBJECT ||
            binbuf_getnatom(ob->te_binbuf) < 2)
            continue;
        argv = binbuf_getvec(ob->te_binbuf);
        if (argv[0].a_type != A_SYMBOL || argv[1].a_type != A_SYMBOL
            || argv[0].a_w.w_symbol != s1)
                continue;
        tmpl = template_findbyname(argv[1].a_w.w_symbol);
        canvas_redrawallfortemplate(tmpl, action);
    }
    canvas_redrawallfortemplate(0, action);
}

/* ------------------------------- declare ------------------------ */

/* put "declare" objects in a patch to tell it about the environment in
which objects should be created in this canvas.  This includes directories to
search ("-path", "-stdpath") and object libraries to load
("-lib" and "-stdlib").  These must be set before the patch containing
the "declare" object is filled in with its contents; so when the patch is
saved,  we throw early messages to the canvas to set the environment
before any objects are created in it. */

static t_class *declare_class;

typedef struct _declare
{
    t_object x_obj;
    t_canvas *x_canvas;
    int x_useme;
} t_declare;

static void *declare_new(t_symbol *s, int argc, t_atom *argv)
{
    t_declare *x = (t_declare *)pd_new(declare_class);
    x->x_useme = 1;
    x->x_canvas = canvas_getcurrent();
        /* LATER update environment and/or load libraries */
    if (!x->x_canvas->gl_loading)
    {
        /* the object is created by the user (not by loading a patch),
         * so update canvas's properties on the fly */
        canvas_declare(x->x_canvas, s, argc, argv);
    }
    return (x);
}

static void declare_free(t_declare *x)
{
    x->x_useme = 0;
        /* LATER update environment */
}

void canvas_savedeclarationsto(t_canvas *x, t_binbuf *b)
{
    t_gobj *y;

    for (y = x->gl_list; y; y = y->g_next)
    {
        if (pd_class(&y->g_pd) == declare_class)
        {
            binbuf_addv(b, "s", gensym("#X"));
            binbuf_addbinbuf(b, ((t_declare *)y)->x_obj.te_binbuf);
            binbuf_addv(b, ";");
        }
            /* before 0.47 we also allowed abstractions to write out to the
            parent's declarations; now we only allow non-abstraction subpatches
            to do so. */
        else if (pd_checkglist(&y->g_pd) &&
            (pd_compatibilitylevel < 47 || !canvas_isabstraction((t_canvas *)y)))
                canvas_savedeclarationsto((t_canvas *)y, b);
    }
}

<<<<<<< HEAD
static void canvas_completepath(char *from, char *to, int bufsize, t_canvas *x)
=======
static void canvas_completepath(const char *from, char *to, int bufsize)
>>>>>>> 231dc6e3
{
    if (sys_isabsolutepath(from))
    {
        to[0] = '\0';
    }
    else if (x)
    {
        /* append canvas dir */
        char *dir = canvas_getdir(x)->s_name;
        int dirlen = strlen(dir);
        strncpy(to, dir, bufsize-dirlen);
        to[bufsize-dirlen-1] = '\0';
        strcat(to, "/");
    }
     else
    {   /* append Pd lib dir */
        strncpy(to, sys_libdir->s_name, bufsize-10);
        to[bufsize-9] = '\0';
        strcat(to, "/extra/");
    }
    strncat(to, from, bufsize-strlen(to));
    to[bufsize-1] = '\0';
}

/* maybe we should rename check_exists() to sys_access() and move it to s_path */
#ifdef _WIN32
static int check_exists(const char*path)
{
    char pathbuf[MAXPDSTRING];
    wchar_t ucs2path[MAXPDSTRING];
    sys_bashfilename(path, pathbuf);
    u8_utf8toucs2(ucs2path, MAXPDSTRING, pathbuf, MAXPDSTRING-1);
    return (0 ==  _waccess(ucs2path, 0));
}
#else
#include <unistd.h>
static int check_exists(const char*path)
{
    char pathbuf[MAXPDSTRING];
    sys_bashfilename(path, pathbuf);
    return (0 == access(pathbuf, 0));
}
#endif

<<<<<<< HEAD
static void canvas_path(t_canvas *x, t_canvasenvironment *e, char *path)
{
    t_namelist *nl;
    char strbuf[MAXPDSTRING];
    if (sys_isabsolutepath(path))
    {
        e->ce_path = namelist_append(e->ce_path, path, 0);
        return;
    }

        /* explicit relative path, starts with ./ or ../ */
    if (path[0] == '.' && (path[1] == '/' || path[1] == '.' && path[2] == '/'))
    {
        e->ce_path = namelist_append(e->ce_path, path, 0);
        return;
    }

        /* check if path is a subdir of the canvas-path */
    canvas_completepath(path, strbuf, MAXPDSTRING, x);
    if (check_exists(strbuf))
    {
        e->ce_path = namelist_append(e->ce_path, path, 0);
        return;
    }

        /* check whether the given subdir is in one of the user search-paths */
    for (nl=STUFF->st_searchpath; nl; nl=nl->nl_next)
    {
        snprintf(strbuf, MAXPDSTRING-1, "%s/%s/", nl->nl_string, path);
        strbuf[MAXPDSTRING-1]=0;
        if (check_exists(strbuf))
        {
            e->ce_path = namelist_append(e->ce_path, strbuf, 0);
            return;
        }
    }

        /* check whether the given subdir is in one of the standard-paths */
    for (nl=STUFF->st_staticpath; nl; nl=nl->nl_next)
    {
        snprintf(strbuf, MAXPDSTRING-1, "%s/%s/", nl->nl_string, path);
        strbuf[MAXPDSTRING-1]=0;
        if (check_exists(strbuf))
        {
            e->ce_path = namelist_append(e->ce_path, strbuf, 0);
            return;
        }
    }
}
static void canvas_lib(t_canvas *x, t_canvasenvironment *e, char *lib)
{
    t_namelist *nl;
    char strbuf[MAXPDSTRING];
    if (sys_isabsolutepath(lib))
    {
        sys_load_lib(x, lib);
        return;
    }

        /* explicit relative path, starts with ./ or ../ */
    if (lib[0] == '.' && (lib[1] == '/' || lib[1] == '.' && lib[2] == '/'))
    {
        sys_load_lib(x, lib);
        return;
    }

        /* prefix canvas-path */
    canvas_completepath(lib, strbuf, MAXPDSTRING, x);
    if (sys_load_lib(x, lib))
        return;

    /* check whether the given lib is located in one of the user search-paths */
    for (nl=STUFF->st_searchpath; nl; nl=nl->nl_next)
    {
        snprintf(strbuf, MAXPDSTRING-1, "%s/%s", nl->nl_string, lib);
        strbuf[MAXPDSTRING-1]=0;
        if (sys_load_lib(x, strbuf))
            return;
    }
}
static void canvas_stdpath(t_canvasenvironment *e, char *stdpath)
=======
static void canvas_stdpath(t_canvasenvironment *e, const char *stdpath)
>>>>>>> 231dc6e3
{
    t_namelist *nl;
    char strbuf[MAXPDSTRING];
    if (sys_isabsolutepath(stdpath))
    {
        e->ce_path = namelist_append(e->ce_path, stdpath, 0);
        return;
    }

        /* strip "extra/"-prefix */
    if (!strncmp("extra/", stdpath, 6))
        stdpath+=6;

    /* prefix full pd-path (including extra) */
    canvas_completepath(stdpath, strbuf, MAXPDSTRING, 0);
    if (check_exists(strbuf))
    {
        e->ce_path = namelist_append(e->ce_path, strbuf, 0);
        return;
    }

    /* check whether the given subdir is in one of the standard-paths */
    for (nl=STUFF->st_staticpath; nl; nl=nl->nl_next)
    {
        snprintf(strbuf, MAXPDSTRING-1, "%s/%s/", nl->nl_string, stdpath);
        strbuf[MAXPDSTRING-1]=0;
        if (check_exists(strbuf))
        {
            e->ce_path = namelist_append(e->ce_path, strbuf, 0);
            return;
        }
    }
}
static void canvas_stdlib(t_canvasenvironment *e, const char *stdlib)
{
    t_namelist *nl;
    char strbuf[MAXPDSTRING];
    if (sys_isabsolutepath(stdlib))
    {
        sys_load_lib(0, stdlib);
        return;
    }

        /* strip    "extra/"-prefix */
    if (!strncmp("extra/", stdlib, 6))
        stdlib+=6;

        /* prefix full pd-path (including extra) */
    canvas_completepath(stdlib, strbuf, MAXPDSTRING, 0);
    if (sys_load_lib(0, strbuf))
        return;

    /* check whether the given lib is located in one of the standard-paths */
    for (nl=STUFF->st_staticpath; nl; nl=nl->nl_next)
    {
        snprintf(strbuf, MAXPDSTRING-1, "%s/%s", nl->nl_string, stdlib);
        strbuf[MAXPDSTRING-1]=0;
        if (sys_load_lib(0, strbuf))
            return;
    }
}


void canvas_declare(t_canvas *x, t_symbol *s, int argc, t_atom *argv)
{
    int i;
    t_canvasenvironment *e = canvas_getenv(x);
#if 0
    startpost("declare:: %s", s->s_name);
    postatom(argc, argv);
    endpost();
#endif
    for (i = 0; i < argc; i++)
    {
        const char *flag = atom_getsymbolarg(i, argc, argv)->s_name;
        if ((argc > i+1) && !strcmp(flag, "-path"))
        {
            canvas_path(x, e, atom_getsymbolarg(i+1, argc, argv)->s_name);
            i++;
        }
        else if ((argc > i+1) && !strcmp(flag, "-stdpath"))
        {
            canvas_stdpath(e, atom_getsymbolarg(i+1, argc, argv)->s_name);
            i++;
        }
        else if ((argc > i+1) && !strcmp(flag, "-lib"))
        {
            canvas_lib(x, e, atom_getsymbolarg(i+1, argc, argv)->s_name);
            i++;
        }
        else if ((argc > i+1) && !strcmp(flag, "-stdlib"))
        {
            canvas_stdlib(e, atom_getsymbolarg(i+1, argc, argv)->s_name);
            i++;
        }
        else post("declare: %s: unknown declaration", flag);
    }
}

typedef struct _canvasopen
{
    const char *name;
    const char *ext;
    char *dirresult;
    char **nameresult;
    unsigned int size;
    int bin;
    int fd;
} t_canvasopen;

static int canvas_open_iter(const char *path, t_canvasopen *co)
{
    int fd;
    if ((fd = sys_trytoopenone(path, co->name, co->ext,
        co->dirresult, co->nameresult, co->size, co->bin)) >= 0)
    {
        co->fd = fd;
        return 0;
    }
    return 1;
}

    /* utility function to read a file, looking first down the canvas's search
    path (set with "declare" objects in the patch and recursively in calling
    patches), then down the system one.  The filename is the concatenation of
    "name" and "ext".  "Name" may be absolute, or may be relative with
    slashes.  If anything can be opened, the true directory
    ais put in the buffer dirresult (provided by caller), which should
    be "size" bytes.  The "nameresult" pointer will be set somewhere in
    the interior of "dirresult" and will give the file basename (with
    slashes trimmed).  If "bin" is set a 'binary' open is
    attempted, otherwise ASCII (this only matters on Microsoft.)
    If "x" is zero, the file is sought in the directory "." or in the
    global path.*/
int canvas_open(const t_canvas *x, const char *name, const char *ext,
    char *dirresult, char **nameresult, unsigned int size, int bin)
{
    int fd = -1;
    t_canvasopen co;

        /* first check if "name" is absolute (and if so, try to open) */
    if (sys_open_absolute(name, ext, dirresult, nameresult, size, bin, &fd))
        return (fd);

        /* otherwise "name" is relative; iterate over all the search-paths */
    co.name = name;
    co.ext = ext;
    co.dirresult = dirresult;
    co.nameresult = nameresult;
    co.size = size;
    co.bin = bin;
    co.fd = -1;

    canvas_path_iterate(x, (t_canvas_path_iterator)canvas_open_iter, &co);

    return (co.fd);
}

/*
 * Iterate over all search-paths for <x> calling <fun> with the user-supplied
 * <data>.  The function is called with two arguments: a pathname to try to
 * open, and <data>.
 */
int canvas_path_iterate(const t_canvas *x, t_canvas_path_iterator fun,
    void *user_data)
{
    const t_canvas *y = 0;
    t_namelist *nl = 0;
    int count = 0;
    if (!fun)
        return 0;
        /* iterate through canvas-local paths */
    for (y = x; y; y = y->gl_owner)
        if (y->gl_env)
    {
        const char *dir;
        dir = canvas_getdir(y)->s_name;
        for (nl = y->gl_env->ce_path; nl; nl = nl->nl_next)
        {
            char realname[MAXPDSTRING];
            if (sys_isabsolutepath(nl->nl_string))
                realname[0] = '\0';
            else
            {   /* if not absolute path, append Pd lib dir */
                strncpy(realname, dir, MAXPDSTRING);
                realname[MAXPDSTRING-3] = 0;
                strcat(realname, "/");
            }
            strncat(realname, nl->nl_string, MAXPDSTRING-strlen(realname));
            realname[MAXPDSTRING-1] = 0;
            if (!fun(realname, user_data))
                return count+1;
            count++;
        }
    }
    /* try canvas dir */
    if (!fun((x ? canvas_getdir(x)->s_name : "."), user_data))
        return count+1;
    count++;

    /* now iterate through the global paths */
    for (nl = STUFF->st_searchpath; nl; nl = nl->nl_next)
    {
        if (!fun(nl->nl_string, user_data))
            return count+1;
        count++;
    }
    /* and the temp paths from the commandline */
    for (nl = STUFF->st_temppath; nl; nl = nl->nl_next)
    {
        if (!fun(nl->nl_string, user_data))
            return count+1;
        count++;
    }
    /* and the default paths */
    if (sys_usestdpath)
        for (nl = STUFF->st_staticpath; nl; nl = nl->nl_next)
        {
            if (!fun(nl->nl_string, user_data))
                return count+1;
            count++;
        }

    return count;
}

static void canvas_f(t_canvas *x, t_symbol *s, int argc, t_atom *argv)
{
    static int warned;
    t_gobj *g, *g2;
    t_object *ob;
    if (argc > 1 && !warned)
    {
        post("** ignoring width or font settings from future Pd version **");
        warned = 1;
    }
    if (!x->gl_list)
        return;
    for (g = x->gl_list; (g2 = g->g_next); g = g2)
        ;
    if ((ob = pd_checkobject(&g->g_pd)))
    {
        ob->te_width = atom_getfloatarg(0, argc, argv);
        if (glist_isvisible(x))
        {
            gobj_vis(g, x, 0);
            gobj_vis(g, x, 1);
        }
    }
}

extern t_class *array_define_class;     /* LATER datum class too */

    /* check if a pd can be treated as a glist - true if we're of any of
    the glist classes, which all have 'glist' as the first item in struct */
t_glist *pd_checkglist(t_pd *x)
{
    if (*x == canvas_class || *x == array_define_class)
        return ((t_canvas *)x);
    else return (0);
}

/* ------------------------------- setup routine ------------------------ */

    /* why are some of these "glist" and others "canvas"? */
extern void glist_text(t_glist *x, t_symbol *s, int argc, t_atom *argv);
extern void canvas_obj(t_glist *gl, t_symbol *s, int argc, t_atom *argv);
extern void canvas_bng(t_glist *gl, t_symbol *s, int argc, t_atom *argv);
extern void canvas_toggle(t_glist *gl, t_symbol *s, int argc, t_atom *argv);
extern void canvas_vslider(t_glist *gl, t_symbol *s, int argc, t_atom *argv);
extern void canvas_hslider(t_glist *gl, t_symbol *s, int argc, t_atom *argv);
extern void canvas_vdial(t_glist *gl, t_symbol *s, int argc, t_atom *argv);
    /* old version... */
extern void canvas_hdial(t_glist *gl, t_symbol *s, int argc, t_atom *argv);
extern void canvas_hdial(t_glist *gl, t_symbol *s, int argc, t_atom *argv);
    /* new version: */
extern void canvas_hradio(t_glist *gl, t_symbol *s, int argc, t_atom *argv);
extern void canvas_vradio(t_glist *gl, t_symbol *s, int argc, t_atom *argv);
extern void canvas_vumeter(t_glist *gl, t_symbol *s, int argc, t_atom *argv);
extern void canvas_mycnv(t_glist *gl, t_symbol *s, int argc, t_atom *argv);
extern void canvas_numbox(t_glist *gl, t_symbol *s, int argc, t_atom *argv);
extern void canvas_msg(t_glist *gl, t_symbol *s, int argc, t_atom *argv);
extern void canvas_floatatom(t_glist *gl, t_symbol *s, int argc, t_atom *argv);
extern void canvas_symbolatom(t_glist *gl, t_symbol *s, int argc, t_atom *argv);
extern void glist_scalar(t_glist *canvas, t_symbol *s, int argc, t_atom *argv);

void g_graph_setup(void);
void g_editor_setup(void);
void g_readwrite_setup(void);
extern void canvas_properties(t_gobj *z, t_glist *canvas);

void g_canvas_setup(void)
{
        /* we prevent the user from typing "canvas" in an object box
        by sending 0 for a creator function. */
    canvas_class = class_new(gensym("canvas"), 0,
        (t_method)canvas_free, sizeof(t_canvas), CLASS_NOINLET, 0);
            /* here is the real creator function, invoked in patch files
            by sending the "canvas" message to #N, which is bound
            to pd_camvasmaker. */
    class_addmethod(pd_canvasmaker, (t_method)canvas_new, gensym("canvas"),
        A_GIMME, 0);
    class_addmethod(canvas_class, (t_method)canvas_restore,
        gensym("restore"), A_GIMME, 0);
    class_addmethod(canvas_class, (t_method)canvas_coords,
        gensym("coords"), A_GIMME, 0);

/* -------------------------- objects ----------------------------- */
    class_addmethod(canvas_class, (t_method)canvas_obj,
        gensym("obj"), A_GIMME, A_NULL);
    class_addmethod(canvas_class, (t_method)canvas_msg,
        gensym("msg"), A_GIMME, A_NULL);
    class_addmethod(canvas_class, (t_method)canvas_floatatom,
        gensym("floatatom"), A_GIMME, A_NULL);
    class_addmethod(canvas_class, (t_method)canvas_symbolatom,
        gensym("symbolatom"), A_GIMME, A_NULL);
    class_addmethod(canvas_class, (t_method)glist_text,
        gensym("text"), A_GIMME, A_NULL);
    class_addmethod(canvas_class, (t_method)glist_glist, gensym("graph"),
        A_GIMME, A_NULL);
    class_addmethod(canvas_class, (t_method)glist_scalar,
        gensym("scalar"), A_GIMME, A_NULL);

/* -------------- IEMGUI: button, toggle, slider, etc.  ------------ */
    class_addmethod(canvas_class, (t_method)canvas_bng, gensym("bng"),
                    A_GIMME, A_NULL);
    class_addmethod(canvas_class, (t_method)canvas_toggle, gensym("toggle"),
                    A_GIMME, A_NULL);
    class_addmethod(canvas_class, (t_method)canvas_vslider, gensym("vslider"),
                    A_GIMME, A_NULL);
    class_addmethod(canvas_class, (t_method)canvas_hslider, gensym("hslider"),
                    A_GIMME, A_NULL);
    class_addmethod(canvas_class, (t_method)canvas_hdial, gensym("hdial"),
                    A_GIMME, A_NULL);
    class_addmethod(canvas_class, (t_method)canvas_vdial, gensym("vdial"),
                    A_GIMME, A_NULL);
    class_addmethod(canvas_class, (t_method)canvas_hradio, gensym("hradio"),
                    A_GIMME, A_NULL);
    class_addmethod(canvas_class, (t_method)canvas_vradio, gensym("vradio"),
                    A_GIMME, A_NULL);
    class_addmethod(canvas_class, (t_method)canvas_vumeter, gensym("vumeter"),
                    A_GIMME, A_NULL);
    class_addmethod(canvas_class, (t_method)canvas_mycnv, gensym("mycnv"),
                    A_GIMME, A_NULL);
    class_addmethod(canvas_class, (t_method)canvas_numbox, gensym("numbox"),
                    A_GIMME, A_NULL);

/* ------------------------ gui stuff --------------------------- */
    class_addmethod(canvas_class, (t_method)canvas_pop, gensym("pop"),
        A_DEFFLOAT, A_NULL);
    class_addmethod(canvas_class, (t_method)canvas_loadbang,
        gensym("loadbang"), A_NULL);
    class_addmethod(canvas_class, (t_method)canvas_setbounds,
        gensym("setbounds"), A_FLOAT, A_FLOAT, A_FLOAT, A_FLOAT, A_NULL);
    class_addmethod(canvas_class, (t_method)canvas_relocate,
        gensym("relocate"), A_SYMBOL, A_SYMBOL, A_NULL);
    class_addmethod(canvas_class, (t_method)canvas_vis,
        gensym("vis"), A_FLOAT, A_NULL);
    class_addmethod(canvas_class, (t_method)glist_menu_open,
        gensym("menu-open"), A_NULL);
    class_addmethod(canvas_class, (t_method)canvas_map,
        gensym("map"), A_FLOAT, A_NULL);
    class_addmethod(canvas_class, (t_method)canvas_dirty,
        gensym("dirty"), A_FLOAT, A_NULL);
    class_setpropertiesfn(canvas_class, canvas_properties);

/* ---------------------- list handling ------------------------ */
    class_addmethod(canvas_class, (t_method)glist_clear, gensym("clear"),
        A_NULL);

/* ----- subcanvases, which you get by typing "pd" in a box ---- */
    class_addcreator((t_newmethod)subcanvas_new, gensym("pd"), A_DEFSYMBOL, 0);
    class_addcreator((t_newmethod)subcanvas_new, gensym("page"),  A_DEFSYMBOL, 0);

    class_addmethod(canvas_class, (t_method)canvas_click,
        gensym("click"), A_FLOAT, A_FLOAT, A_FLOAT, A_FLOAT, A_FLOAT, 0);
    class_addmethod(canvas_class, (t_method)canvas_dsp,
        gensym("dsp"), A_CANT, 0);
    class_addmethod(canvas_class, (t_method)canvas_rename_method,
        gensym("rename"), A_GIMME, 0);

/*---------------------------- declare ------------------- */
    declare_class = class_new(gensym("declare"), (t_newmethod)declare_new,
        (t_method)declare_free, sizeof(t_declare), CLASS_NOINLET, A_GIMME, 0);
    class_addmethod(canvas_class, (t_method)canvas_declare,
        gensym("declare"), A_GIMME, 0);

/*--------------- future message to set formatting  -------------- */
    class_addmethod(canvas_class, (t_method)canvas_f,
        gensym("f"), A_GIMME, 0);
/* -------------- setups from other files for canvas_class ---------------- */
    g_graph_setup();
    g_editor_setup();
    g_readwrite_setup();
}

    /* functions to add basic gui (e.g., clicking but not editing) to things
    based on canvases that aren't editable, like "array define" object */
void canvas_editor_for_class(t_class *c);
void g_graph_setup_class(t_class *c);
void canvas_readwrite_for_class(t_class *c);

void canvas_add_for_class(t_class *c)
{
    class_addmethod(c, (t_method)canvas_restore,
        gensym("restore"), A_GIMME, 0);
    class_addmethod(c, (t_method)canvas_click,
        gensym("click"), A_FLOAT, A_FLOAT, A_FLOAT, A_FLOAT, A_FLOAT, 0);
    class_addmethod(c, (t_method)canvas_dsp,
        gensym("dsp"), A_CANT, 0);
    class_addmethod(c, (t_method)canvas_map,
        gensym("map"), A_FLOAT, A_NULL);
    class_addmethod(c, (t_method)canvas_setbounds,
        gensym("setbounds"), A_FLOAT, A_FLOAT, A_FLOAT, A_FLOAT, A_NULL);
    canvas_editor_for_class(c);
    canvas_readwrite_for_class(c);
    /* g_graph_setup_class(c); */
}

void g_canvas_newpdinstance( void)
{
    THISGUI = getbytes(sizeof(*THISGUI));
    THISGUI->i_newfilename = THISGUI->i_newdirectory = &s_;
    THISGUI->i_newargc = 0;
    THISGUI->i_newargv = 0;
    THISGUI->i_reloadingabstraction = 0;
    THISGUI->i_dspstate = 0;
    THISGUI->i_dollarzero = 1000;
    g_editor_newpdinstance();
    g_template_newpdinstance();
}

void g_canvas_freepdinstance( void)
{
    g_editor_freepdinstance();
    g_template_freepdinstance();
    freebytes(THISGUI, sizeof(*THISGUI));
}

EXTERN int pd_getdspstate(void)
{
    return (THISGUI->i_dspstate);
}

void pd_doloadbang(void);

t_pd *glob_evalfile(t_pd *ignore, t_symbol *name, t_symbol *dir)
{
    t_pd *x = 0;
    t_glist *gl;
    int dspstate;

        /* don't reopen already-open document, just vis it */
    for (gl = pd_getcanvaslist(); gl; gl = gl->gl_next)
        if (name == gl->gl_name && gl->gl_env && gl->gl_env->ce_dir == dir)
    {
        canvas_vis(gl, 1);
        return (&gl->gl_pd);
    }
        /* even though binbuf_evalfile appears to take care of dspstate,
        we have to do it again here, because canvas_startdsp() assumes
        that all toplevel canvases are visible.  LATER check if this
        is still necessary -- probably not. */
    dspstate = canvas_suspend_dsp();
    t_pd *boundx = s__X.s_thing;
        s__X.s_thing = 0;       /* don't save #X; we'll need to leave it bound
                                for the caller to grab it. */
    binbuf_evalfile(name, dir);
    while ((x != s__X.s_thing) && s__X.s_thing)
    {
        x = s__X.s_thing;
        vmess(x, gensym("pop"), "i", 1);
    }
    if (!sys_noloadbang)
        pd_doloadbang();
    canvas_resume_dsp(dspstate);
    s__X.s_thing = boundx;
    return x;
}<|MERGE_RESOLUTION|>--- conflicted
+++ resolved
@@ -1405,11 +1405,8 @@
     }
 }
 
-<<<<<<< HEAD
-static void canvas_completepath(char *from, char *to, int bufsize, t_canvas *x)
-=======
-static void canvas_completepath(const char *from, char *to, int bufsize)
->>>>>>> 231dc6e3
+static void canvas_completepath(const char *from, char *to, int bufsize,
+    t_canvas *x)
 {
     if (sys_isabsolutepath(from))
     {
@@ -1418,7 +1415,7 @@
     else if (x)
     {
         /* append canvas dir */
-        char *dir = canvas_getdir(x)->s_name;
+        const char *dir = canvas_getdir(x)->s_name;
         int dirlen = strlen(dir);
         strncpy(to, dir, bufsize-dirlen);
         to[bufsize-dirlen-1] = '\0';
@@ -1454,8 +1451,7 @@
 }
 #endif
 
-<<<<<<< HEAD
-static void canvas_path(t_canvas *x, t_canvasenvironment *e, char *path)
+static void canvas_path(t_canvas *x, t_canvasenvironment *e, const char *path)
 {
     t_namelist *nl;
     char strbuf[MAXPDSTRING];
@@ -1504,7 +1500,7 @@
         }
     }
 }
-static void canvas_lib(t_canvas *x, t_canvasenvironment *e, char *lib)
+static void canvas_lib(t_canvas *x, t_canvasenvironment *e, const char *lib)
 {
     t_namelist *nl;
     char strbuf[MAXPDSTRING];
@@ -1535,10 +1531,8 @@
             return;
     }
 }
-static void canvas_stdpath(t_canvasenvironment *e, char *stdpath)
-=======
+
 static void canvas_stdpath(t_canvasenvironment *e, const char *stdpath)
->>>>>>> 231dc6e3
 {
     t_namelist *nl;
     char strbuf[MAXPDSTRING];
