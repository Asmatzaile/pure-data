--- conflicted
+++ resolved
@@ -17,11 +17,8 @@
 #include <stdlib.h>
 #include <string.h>
 #include "s_audio_alsa.h"
-<<<<<<< HEAD
 
 #include "m_private_utils.h"
-=======
->>>>>>> c0cd3492
 
 /* Defines */
 #define DEBUG(x) x
