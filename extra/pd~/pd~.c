/*
  pd~.c - embed a Pd process within Pd or Max.

  Copyright 2008 Miller Puckette
  BSD license; see README.txt in this distribution for details.
*/

#ifdef _WIN32
#include <io.h>
#include <fcntl.h>
#include <process.h>
#include <windows.h>
typedef int socklen_t;
#define EADDRINUSE WSAEADDRINUSE
#else
#include <stdio.h>
#include <string.h>
#include <unistd.h>
#include <stdlib.h>
#include <errno.h>
#include <ctype.h>
#include <sys/wait.h>
#include <fcntl.h>
#include <signal.h>
#endif
#include <sys/types.h>
#include <sys/stat.h>

#ifdef _MSC_VER
#pragma warning (disable: 4305 4244)
#define snprintf sprintf_s
#define stat _stat
#endif

#ifdef MSP
#include "ext.h"
#include "z_dsp.h"
#include "math.h"
#include "ext_support.h"
#include "ext_proto.h"
#include "ext_obex.h"

typedef double t_floatarg;
#define w_symbol w_sym
#define A_SYMBOL A_SYM
#define getbytes t_getbytes
#define freebytes t_freebytes
#define PDERROR error(
void *pd_tilde_class;
#define MAXPDSTRING 4096
#define DEFDACBLKSIZE 64
#endif /* MSP */

#ifdef PD
#include "m_pd.h"
#include "s_stuff.h"
static t_class *pd_tilde_class;
#define PDERROR pd_error(x, 

#endif

#if defined(__linux__) || defined(__FreeBSD_kernel__) || defined(__GNU__)
#ifdef __x86_64__
static char pd_tilde_dllextent[] = ".l_ia64",
    pd_tilde_dllextent2[] = ".pd_linux";
#else
static char pd_tilde_dllextent[] = ".l_i386",
    pd_tilde_dllextent2[] = ".pd_linux";
#endif
#endif
#ifdef __APPLE__
static char pd_tilde_dllextent[] = ".d_fat",
    pd_tilde_dllextent2[] = ".pd_darwin";
#endif
#if defined(_WIN32) || defined(__CYGWIN__)
static char pd_tilde_dllextent[] = ".m_i386", pd_tilde_dllextent2[] = ".dll";
#endif
#if defined(__OPENBSD__)
#ifdef __x86_64__
static char pd_tilde_dllextent[] = ".o_amd64",
    pd_tilde_dllextent2[] = ".pd_openbsd";
#else
static char pd_tilde_dllextent[] = ".o_i386",
    pd_tilde_dllextent2[] = ".pd_openbsd";
#endif
#endif

#define FOOFOO
#include "binarymsg.c"

/* ------------------------ pd_tilde~ ----------------------------- */

#define MSGBUFSIZE 65536

typedef struct _pd_tilde
{
#ifdef PD
    t_object x_obj;
    t_clock *x_clock;
    t_outlet *x_outlet1;        /* for messages back from subproc */
    t_canvas *x_canvas;
#endif /* PD */
#ifdef MSP
    t_pxobject x_obj;
    void *x_outlet1;
    void *x_clock;
#endif /* MSP */
    FILE *x_infd;
    FILE *x_outfd;
    t_binbuf *x_binbuf;
    int x_childpid;
    int x_ninsig;
    int x_noutsig;
    int x_fifo;
    int x_binary;
    t_float x_sr;
    t_symbol *x_pddir;
    t_symbol *x_schedlibdir;
    t_sample **x_insig;
    t_sample **x_outsig;
} t_pd_tilde;

#ifdef MSP
static void *pd_tilde_new(t_symbol *s, long ac, t_atom *av);
static void pd_tilde_tick(t_pd_tilde *x);
static t_int *pd_tilde_perform(t_int *w);
static void pd_tilde_dsp(t_pd_tilde *x, t_signal **sp);
void pd_tilde_assist(t_pd_tilde *x, void *b, long m, long a, char *s);
static void pd_tilde_free(t_pd_tilde *x);
void pd_tilde_setup(void);
int main();
void pd_tilde_minvel_set(t_pd_tilde *x, void *attr, long ac, t_atom *av);
char *strcpy(char *s1, const char *s2);
#endif

static void pd_tilde_tick(t_pd_tilde *x);
static void pd_tilde_close(t_pd_tilde *x)
{
#ifdef _WIN32
    int termstat;
#endif
    if (x->x_outfd)
        fclose(x->x_outfd);
    if (x->x_infd)
        fclose(x->x_infd);
    if (x->x_childpid > 0)
#ifdef _WIN32
        _cwait(&termstat, x->x_childpid, WAIT_CHILD);
#else
        waitpid(x->x_childpid, 0, 0);
#endif
    binbuf_clear(x->x_binbuf);
    x->x_infd = x->x_outfd = 0;
    x->x_childpid = -1;
}

static int pd_tilde_readmessages(t_pd_tilde *x)
{
    t_atom at;
    binbuf_clear(x->x_binbuf);
    if (x->x_binary)
    {
        int nonempty = 0;
        while (1)
        {
            if (!pd_tilde_getatom(&at, x->x_infd))
                return 0;
            if (!nonempty && at.a_type == A_SEMI)
                break;
            nonempty = (at.a_type != A_SEMI);
            binbuf_add(x->x_binbuf, 1, &at);
        }
    }
    else    /* ASCII */
    {
        t_binbuf *tmpb = binbuf_new();
        while (1)
        {
            char msgbuf[MAXPDSTRING];
            int c, infill = 0, n;
            t_atom *vec;
            while (isspace((c = getc(x->x_infd))) && c != EOF)
                ;
            if (c == EOF)
                return 0;
            do
                msgbuf[infill++] = c;
            while (!isspace((c = getc(x->x_infd))) && c != ';' && c != EOF) ;
            binbuf_text(tmpb, msgbuf, infill);
            n = binbuf_getnatom(tmpb);
            vec = binbuf_getvec(tmpb);
            binbuf_add(x->x_binbuf, n, vec);
            if (!n)
            {
                bug("pd~");
                break;  /* shouldn't happen */
            }
            if (vec[0].a_type == A_SEMI)
                break;
        }
        binbuf_free(tmpb);
        /* if (binbuf_getnatom(x->x_binbuf) > 1)
            binbuf_print(x->x_binbuf); */
    }
    clock_delay(x->x_clock, 0);
    return 1;
}

#define FIXEDARG 13
#define MAXARG 100
#ifdef _WIN32
#define EXTENT ".com"
#else
#define EXTENT ""
#endif

static void pd_tilde_donew(t_pd_tilde *x, const char *pddir, const char *schedlibdir,
    const char *patchdir_c, int argc, t_atom *argv, int ninsig, int noutsig,
    int fifo, t_float samplerate)
{
    int i, pid, pipe1[2], pipe2[2];
<<<<<<< HEAD
    char pdexecbuf[MAXPDSTRING], schedbuf[MAXPDSTRING], tmpbuf[MAXPDSTRING], patchdir[MAXPDSTRING];
=======
    char cmdbuf[MAXPDSTRING], pdexecbuf[MAXPDSTRING], schedbuf[MAXPDSTRING],
        tmpbuf[MAXPDSTRING];
>>>>>>> 80b38915
    char *execargv[FIXEDARG+MAXARG+1], ninsigstr[20], noutsigstr[20],
        sampleratestr[40];
    struct stat statbuf;
    x->x_infd = x->x_outfd = 0;
    x->x_childpid = -1;
    if (argc > MAXARG)
    {
        post("pd~: args truncated to %d items", MAXARG);
        argc = MAXARG;
    }
    sprintf(ninsigstr, "%d", ninsig);
    sprintf(noutsigstr, "%d", noutsig);
    sprintf(sampleratestr, "%f", (float)samplerate);
    snprintf(tmpbuf, MAXPDSTRING, "%s/bin/pd" EXTENT, pddir);
    snprintf(patchdir, MAXPDSTRING, "%s", patchdir_c);
    sys_bashfilename(tmpbuf, pdexecbuf);
    if (stat(pdexecbuf, &statbuf) < 0)
    {
        snprintf(tmpbuf, MAXPDSTRING, "%s/../../../bin/pd" EXTENT, pddir);
        sys_bashfilename(tmpbuf, pdexecbuf);
        if (stat(pdexecbuf, &statbuf) < 0)
        {
            snprintf(tmpbuf, MAXPDSTRING, "%s/pd" EXTENT, pddir);
            sys_bashfilename(tmpbuf, pdexecbuf);
            if (stat(pdexecbuf, &statbuf) < 0)
            {
                PDERROR "pd~: can't stat %s", pdexecbuf);
                goto fail1;
            }
        }
    }

        /* check that the scheduler dynamic linkable exists w either suffix */
    snprintf(tmpbuf, MAXPDSTRING, "%s/pdsched%s", schedlibdir, 
        pd_tilde_dllextent);
    sys_bashfilename(tmpbuf, schedbuf);
    if (stat(schedbuf, &statbuf) < 0)
    {
        snprintf(tmpbuf, MAXPDSTRING, "%s/pdsched%s", schedlibdir, 
            pd_tilde_dllextent2);
        sys_bashfilename(tmpbuf, schedbuf);
        if (stat(schedbuf, &statbuf) < 0)
        {
            PDERROR "pd~: can't stat %s", schedbuf);
            goto fail1;
        }       
    }
        /* but the sub-process wants the scheduler name without the suffix */
    snprintf(tmpbuf, MAXPDSTRING, "%s/pdsched", schedlibdir);
    sys_bashfilename(tmpbuf, schedbuf);
    /* was: snprintf(cmdbuf, MAXPDSTRING,
"'%s' -schedlib '%s'/pdsched -path '%s' -inchannels %d -outchannels %d -r %g %s\n",
        pdexecbuf, schedlibdir, patchdir, ninsig, noutsig, samplerate, pdargs);
        */
    /* _spawnv wants the command without quotes */
    strcpy(cmdbuf, pdexecbuf);
    /* but in the argument vector paths must be quoted if they contain whitespace */
    if (strchr(pdexecbuf, ' ') && *pdexecbuf != '"' && *pdexecbuf != '\'')
    {
        snprintf(tmpbuf, MAXPDSTRING, "\"%s\"", pdexecbuf);
        strcpy(pdexecbuf, tmpbuf);
    }
    if (strchr(schedbuf, ' ') && *schedbuf != '"' && *schedbuf != '\'')
    {
        snprintf(tmpbuf, MAXPDSTRING, "\"%s\"", schedbuf);
        strcpy(schedbuf, tmpbuf);
    }
    if (strchr(patchdir, ' ') && *patchdir != '"' && *patchdir != '\'')
    {
        /* don't overwrite original 'patchdir' string! */
        char patchdirbuf[MAXPDSTRING];
        snprintf(patchdirbuf, MAXPDSTRING, "\"%s\"", patchdir);
        patchdir = patchdirbuf;
    }
    execargv[0] = pdexecbuf;
    execargv[1] = "-schedlib";
    execargv[2] = schedbuf;
    execargv[3] = "-extraflags";
    execargv[4] = (x->x_binary ? "b" : "a");
    execargv[5] = "-path";
    execargv[6] = patchdir;
    execargv[7] = "-inchannels";
    execargv[8] = ninsigstr;
    execargv[9] = "-outchannels";
    execargv[10] = noutsigstr;
    execargv[11] = "-r";
    execargv[12] = sampleratestr;

        /* convert atom arguments to strings (temporarily allocating space) */
    for (i = 0; i < argc; i++)
    {
#ifdef PD
        atom_string(&argv[i], tmpbuf, MAXPDSTRING);
#endif
#ifdef MSP
            /* because Mac pathnames sometimes have an evil preceeding
            colon character, we test for and silently eat them */
        if (argv[i].a_type == A_SYM)
            strncpy(tmpbuf, (*argv->a_w.w_sym->s_name == ':'?
                argv->a_w.w_sym->s_name+1 : argv->a_w.w_sym->s_name),
                MAXPDSTRING-3);
        else if (argv[i].a_type == A_LONG)
            sprintf(tmpbuf, "%ld", argv->a_w.w_long);
        else if (argv[i].a_type == A_FLOAT)
            sprintf(tmpbuf,  "%f", argv->a_w.w_float);
#endif
        execargv[FIXEDARG+i] = malloc(strlen(tmpbuf) + 1);
        strcpy(execargv[FIXEDARG+i], tmpbuf);
    }
    execargv[argc+FIXEDARG] = 0;
#if 0
    for (i = 0; i < argc+FIXEDARG; i++)
        fprintf(stderr, "%s ", execargv[i]);
    fprintf(stderr, "\n");
#endif
#ifdef _WIN32
    if (_pipe(pipe1, 65536, O_BINARY | O_NOINHERIT) < 0)   
#else
    if (pipe(pipe1) < 0)   
#endif
    {
        PDERROR "pd~: can't create pipe");
        goto fail1;
    }
#ifdef _WIN32
    if (_pipe(pipe2, 65536, O_BINARY | O_NOINHERIT) < 0)   
#else
    if (pipe(pipe2) < 0)   
#endif
    {
        PDERROR "pd~: can't create pipe");
        goto fail2;
    }
#ifdef _WIN32
    {
        int stdinwas = _dup(0), stdoutwas = _dup(1);
        if (pipe2[1] == 0)
            pipe2[1] = _dup(pipe2[1]);
        if (pipe1[0] != 0)
            _dup2(pipe1[0], 0);
        if (pipe2[1] != 1)
            _dup2(pipe2[1], 1);
        pid = _spawnv(P_NOWAIT, cmdbuf, (const char * const *)execargv);
        if (pid < 0)
        {
            post("%s: couldn't start subprocess (%s)\n", execargv[0],
                strerror(errno));
            goto fail1;
        }
        _dup2(stdinwas, 0);
        _dup2(stdoutwas, 1);
        _close(stdinwas);
        _close(stdoutwas);
    }
#else /* _WIN32 */
    if ((pid = fork()) < 0)
    {
        PDERROR "pd~: can't fork");
        goto fail3;
    }
    else if (pid == 0)
    {
        /* child process */
            /* the first dup2 below would bash pipe2[1] if it happens to be
                zero so in that case renumber it */
        if (pipe2[1] == 0)
            pipe2[1] = dup(pipe2[1]);
        if (pipe1[0] != 0)
        {
            dup2(pipe1[0], 0);
            close (pipe1[0]);
        }
        if (pipe2[1] != 1)
        {
            dup2(pipe2[1], 1);
            close (pipe2[1]);
        }
        if (pipe1[1] >= 2)
            close(pipe1[1]);
        if (pipe2[0] >= 2)
            close(pipe2[0]);
        execv(cmdbuf, execargv);
        _exit(1);
    }
    do {
      unsigned int i;
      for(i=FIXEDARG; execargv[i]; i++) {
        free(execargv[i]);
      }
    } while(0);

#endif /* _WIN32 */
        /* done with fork/exec or spawn; parent continues here */
    close(pipe1[0]);
    close(pipe2[1]);
#ifndef _WIN32      /* this was done in windows via the O_NOINHERIT flag */
    fcntl(pipe1[1],  F_SETFD, FD_CLOEXEC);
    fcntl(pipe2[0],  F_SETFD, FD_CLOEXEC);
#endif
    x->x_outfd = fdopen(pipe1[1], "w");
    x->x_infd = fdopen(pipe2[0], "r");
    x->x_childpid = pid;
    for (i = 0; i < fifo; i++)
        if (x->x_binary)
    {
        putc(A_SEMI, x->x_outfd);
        pd_tilde_putfloat(0, x->x_outfd);
        putc(A_SEMI, x->x_outfd);
    }
    else fprintf(x->x_outfd, "%s", ";\n0;\n");

    fflush(x->x_outfd);
    binbuf_clear(x->x_binbuf);
    pd_tilde_readmessages(x);
    return;
#ifndef _WIN32
fail3:
    close(pipe2[0]);
    close(pipe2[1]);
    if (x->x_childpid > 0)
    waitpid(x->x_childpid, 0, 0);
#endif
fail2:
    close(pipe1[0]);
    close(pipe1[1]);
fail1:
    x->x_infd = x->x_outfd = 0;
    x->x_childpid = -1;
    return;
}

static t_int *pd_tilde_perform(t_int *w)
{
    t_pd_tilde *x = (t_pd_tilde *)(w[1]);
    int n = (int)(w[2]), i, j, nsigs, numbuffill = 0, c;
    char numbuf[80];
    FILE *infd = x->x_infd;
    if (!infd)
        goto zeroit;
    if (x->x_binary)
    {
        putc(A_SEMI, x->x_outfd);
        if (!x->x_ninsig)
            pd_tilde_putfloat(0, x->x_outfd);
        else for (i = 0; i < x->x_ninsig; i++)
        {
            t_sample *fp = x->x_insig[i];
            for (j = 0; j < n; j++)
                pd_tilde_putfloat(*fp++, x->x_outfd);
            for (; j < DEFDACBLKSIZE; j++)
                pd_tilde_putfloat(0, x->x_outfd);
        }
        putc(A_SEMI, x->x_outfd);
    }
    else
    {
        fprintf(x->x_outfd, ";\n");
        if (!x->x_ninsig)
            fprintf(x->x_outfd, "0\n");
        else for (i = 0; i < x->x_ninsig; i++)
        {
            t_sample *fp = x->x_insig[i];
            for (j = 0; j < n; j++)
                fprintf(x->x_outfd, "%g\n", *fp++);
            for (; j < DEFDACBLKSIZE; j++)
                fprintf(x->x_outfd, "0\n");
        }
        fprintf(x->x_outfd, ";\n");
    }
    fflush(x->x_outfd);
    nsigs = j = 0;
    if (x->x_binary)
    {
        while (1)
        {
            t_atom at;
            if (!pd_tilde_getatom(&at, infd))
            {
                if (errno)
                    PDERROR "pd~: %s", strerror(errno));
                else PDERROR "pd~: subprocess exited");
                pd_tilde_close(x);
                goto zeroit;
            }
            if (at.a_type == A_SEMI)
                break;
            else if (at.a_type == A_FLOAT)
            {
                if (nsigs < x->x_noutsig)
                    x->x_outsig[nsigs][j] = at.a_w.w_float;
                if (++j >= DEFDACBLKSIZE)
                    j = 0, nsigs++;
            }
            else PDERROR "pd~: subprocess returned malformed audio");
        }
    }
    else
    {
        while (1)
        {
            while (1)
            {
                c = getc(infd);
                if (c == EOF)
                {
                    if (errno)
                        PDERROR "pd~: %s", strerror(errno));
                    else PDERROR "pd~: subprocess exited");
                    pd_tilde_close(x);
                    goto zeroit;
                }
                else if (!isspace(c) && c != ';')
                {
                    if (numbuffill < (80-1))
                        numbuf[numbuffill++] = c;
                }
                else
                {
                    t_sample z;
                    if (numbuffill)
                    {
                        numbuf[numbuffill] = 0;
#if PD_FLOATSIZE == 32
                        if (sscanf(numbuf, "%f", &z) < 1)
#else
                        if (sscanf(numbuf, "%lf", &z) < 1)
#endif
                            continue;
                        if (nsigs < x->x_noutsig)
                            x->x_outsig[nsigs][j] = z;
                        if (++j >= DEFDACBLKSIZE)
                            j = 0, nsigs++;
                    }
                    numbuffill = 0;
                    break;
                }
            }
            /* message terminated */
            if (c == ';')
                break;
        }
    }
    if (nsigs < x->x_noutsig)
        post("sigs %d, j %d", nsigs, j);
    for (; nsigs < x->x_noutsig; nsigs++, j = 0)
    {
        for (; j < DEFDACBLKSIZE; j++)
            x->x_outsig[nsigs][j] = 0;
    }
    if (!pd_tilde_readmessages(x))
    {
        if (errno)
            PDERROR "pd~: %s", strerror(errno));
        else PDERROR "pd~: subprocess exited");
        pd_tilde_close(x);
    }
    return (w+3);
zeroit:
    for (i = 0; i < x->x_noutsig; i++)
    {
        for (j = 0; j < DEFDACBLKSIZE; j++)
            x->x_outsig[i][j] = 0;
    }
    return (w+3);
}

static void pd_tilde_dsp(t_pd_tilde *x, t_signal **sp)
{
    int i, n = (x->x_ninsig || x->x_noutsig ? sp[0]->s_n : 1);
    t_sample **g;
        
    for (i = 0, g = x->x_insig; i < x->x_ninsig; i++, g++)
        *g = (*(sp++))->s_vec;
        /* if there were no input signals Pd still provided us with one,
        which we ignore: */
    if (!x->x_ninsig)
        sp++;
    for (i = 0, g = x->x_outsig; i < x->x_noutsig; i++, g++)
        *g = (*(sp++))->s_vec;
    
    dsp_add(pd_tilde_perform, 2, x, n);
}

static void pd_tilde_pdtilde(t_pd_tilde *x, t_symbol *s,
    int argc, t_atom *argv)
{
    t_symbol *sel = ((argc > 0 && argv->a_type == A_SYMBOL) ?
        argv->a_w.w_symbol : gensym("?")), *schedlibdir;
    const char *patchdir;
    if (sel == gensym("start"))
    {
        char pdargstring[MAXPDSTRING];
        if (x->x_infd)
            pd_tilde_close(x);
        pdargstring[0] = 0;
        argc--; argv++;
#ifdef PD
        patchdir = canvas_getdir(x->x_canvas)->s_name;
#endif
#ifdef MSP
        patchdir = ".";
#endif
        schedlibdir = x->x_schedlibdir;
        if (schedlibdir == gensym(".") && x->x_pddir != gensym("."))
        {
            const char *pds = x->x_pddir->s_name;
            char scheddirstring[MAXPDSTRING];
            int l = strlen(pds);
            if (l >= 4 && (!strcmp(pds+l-3, "bin") || !strcmp(pds+l-4, "bin/")))
                snprintf(scheddirstring, MAXPDSTRING, "%s/../extra/pd~", pds);
            else snprintf(scheddirstring, MAXPDSTRING, "%s/extra/pd~", pds);
            schedlibdir = gensym(scheddirstring);
        }
        pd_tilde_donew(x, x->x_pddir->s_name, schedlibdir->s_name,
            patchdir, argc, argv, x->x_ninsig, x->x_noutsig, x->x_fifo,
                x->x_sr);
    }
    else if (sel == gensym("stop"))
    {
        if (x->x_infd)
            pd_tilde_close(x);
    }
    else if (sel == gensym("pddir"))
    {
        if ((argc > 1) && argv[1].a_type == A_SYMBOL)
        {
            t_symbol *sym = argv[1].a_w.w_symbol;
#ifdef MSP
            if (sym->s_name[0] == ':')
                sym = gensym(s->s_name+1);
#endif
            x->x_pddir = sym;
        }
        else PDERROR "pd~ pddir: needs symbol argument");
    }
    else PDERROR "pd~: unknown control message: %s", sel->s_name);
}

static void pd_tilde_free(t_pd_tilde *x)
{
#ifdef MSP
    dsp_free((t_pxobject *)x);
#endif
    pd_tilde_close(x);
    clock_free(x->x_clock);
}

/* -------------------------- Pd glue ------------------------- */
#ifdef PD

static void pd_tilde_tick(t_pd_tilde *x)
{
    int messstart = 0, i, n;
    t_atom *vec;
    /* binbuf_print(b); */
    n = binbuf_getnatom(x->x_binbuf);
    vec = binbuf_getvec(x->x_binbuf);
    for (i = 0; i < n; i++)
    {
        if (vec[i].a_type == A_SEMI)
        {
            if (i > messstart && vec[messstart].a_type == A_SYMBOL)
                outlet_anything(x->x_outlet1, vec[messstart].a_w.w_symbol,
                    i-(messstart+1), vec+(messstart+1));
            else if (i > messstart)
                outlet_list(x->x_outlet1, 0, i-messstart, vec+messstart);
            messstart = i+1;
        }
    }
    binbuf_clear(x->x_binbuf);
}

static void pd_tilde_anything(t_pd_tilde *x, t_symbol *s,
    int argc, t_atom *argv)
{
    char msgbuf[MAXPDSTRING];
    if (!x->x_outfd)
        return;
    if (x->x_binary)
    {
        pd_tilde_putsymbol(s, x->x_outfd);
        for (; argc--; argv++)
        {
            if (argv->a_type == A_FLOAT)
                pd_tilde_putfloat(argv->a_w.w_float, x->x_outfd);
            else if (argv->a_type == A_SYMBOL)
                pd_tilde_putsymbol(argv->a_w.w_symbol, x->x_outfd);
        }
        putc(A_SEMI, x->x_outfd);
    }
    else
    {
        fprintf(x->x_outfd, "%s ", s->s_name);
        while (argc--)
        {
            atom_string(argv++, msgbuf, MAXPDSTRING);
            fprintf(x->x_outfd, "%s ", msgbuf);
        }
        fprintf(x->x_outfd, ";\n");
    }
}

static void *pd_tilde_new(t_symbol *s, int argc, t_atom *argv)
{
    t_pd_tilde *x = (t_pd_tilde *)pd_new(pd_tilde_class);
    int ninsig = 2, noutsig = 2, j, fifo = 5, binary = 1;
    t_float sr = sys_getsr();
    t_sample **g;
    t_symbol *pddir = sys_libdir,
        *scheddir = gensym(class_gethelpdir(pd_tilde_class));
    /* fprintf(stderr, "pd %s, sched %s\n", pddir->s_name, scheddir->s_name); */
    while (argc > 0)
    {
        t_symbol *firstarg = atom_getsymbolarg(0, argc, argv);
        if (!strcmp(firstarg->s_name, "-sr") && argc > 1)
        {
            sr = atom_getfloatarg(1, argc, argv);
            argc -= 2; argv += 2;
        }
        else if (!strcmp(firstarg->s_name, "-ninsig") && argc > 1)
        {
            ninsig = atom_getfloatarg(1, argc, argv);
            argc -= 2; argv += 2;
        }
        else if (!strcmp(firstarg->s_name, "-noutsig") && argc > 1)
        {
            noutsig = atom_getfloatarg(1, argc, argv);
            argc -= 2; argv += 2;
        }
        else if (!strcmp(firstarg->s_name, "-fifo") && argc > 1)
        {
            fifo = atom_getfloatarg(1, argc, argv);
            argc -= 2; argv += 2;
        }
        else if (!strcmp(firstarg->s_name, "-pddir") && argc > 1)
        {
            pddir = atom_getsymbolarg(1, argc, argv);
            argc -= 2; argv += 2;
        }
        else if (!strcmp(firstarg->s_name, "-scheddir") && argc > 1)
        {
            scheddir = atom_getsymbolarg(1, argc, argv);
            argc -= 2; argv += 2;
        }
        else if (!strcmp(firstarg->s_name, "-ascii"))
        {
            binary = 0;
            argc--; argv++;
        }
        else break;
    }

    if (argc)
    {
        pd_error(x,
"usage: pd~ [-sr #] [-ninsig #] [-noutsig #] [-fifo #] [-pddir <>]");
        post(
"... [-scheddir <>]");
    }

    x->x_clock = clock_new(x, (t_method)pd_tilde_tick);
    x->x_insig = (t_sample **)getbytes(ninsig * sizeof(*x->x_insig));
    x->x_outsig = (t_sample **)getbytes(noutsig * sizeof(*x->x_outsig));
    x->x_ninsig = ninsig;
    x->x_noutsig = noutsig;
    x->x_fifo = fifo;
    x->x_sr = sr;
    x->x_pddir = pddir;
    x->x_schedlibdir = scheddir;
    x->x_infd = 0;
    x->x_outfd = 0;
    x->x_outfd = 0;
    x->x_childpid = -1;
    x->x_canvas = canvas_getcurrent();
    x->x_binbuf = binbuf_new();
    x->x_binary = binary;
    for (j = 1, g = x->x_insig; j < ninsig; j++, g++)
        inlet_new(&x->x_obj, &x->x_obj.ob_pd, &s_signal, &s_signal);
    x->x_outlet1 = outlet_new(&x->x_obj, 0);
    for (j = 0, g = x->x_outsig; j < noutsig; j++, g++)
        outlet_new(&x->x_obj, &s_signal);
#ifndef _WIN32
    signal(SIGPIPE, SIG_IGN);
#endif
    return (x);
}

void pd_tilde_setup(void)
{
    pd_tilde_class = class_new(gensym("pd~"), (t_newmethod)pd_tilde_new,
        (t_method)pd_tilde_free, sizeof(t_pd_tilde), 0, A_GIMME, 0);
    class_addmethod(pd_tilde_class, nullfn, gensym("signal"), 0);
    class_addmethod(pd_tilde_class, (t_method)pd_tilde_dsp, gensym("dsp"), A_CANT, 0);
    class_addmethod(pd_tilde_class, (t_method)pd_tilde_pdtilde, gensym("pd~"), A_GIMME, 0);
    class_addanything(pd_tilde_class, pd_tilde_anything);
    post("pd~ version 0.3");
}
#endif

/* -------------------------- Max/MSP glue ------------------------- */
#ifdef MSP

#define LOTS 10000

static void pd_tilde_tick(t_pd_tilde *x)
{
    int messstart = 0, i, n = 0;
    t_atom vec[LOTS];
    long z1 = 0, z2 = 0;
    /* binbuf_print(b); */
    while (!binbuf_getatom(x->x_binbuf, &z1, &z2, vec+n))
    if (++n >= LOTS)
        break;
    for (i = 0; i < n; i++)
    {
        if (vec[i].a_type == A_SEMI)
        {
            if (i > messstart + 1)
            {
                void *whom;
                if (vec[messstart].a_type == A_SYM)
                    outlet_anything(x->x_outlet1, vec[messstart].a_w.w_sym,
                        i-messstart-1, vec+(messstart+1));
                else if (vec[messstart].a_type == A_FLOAT && i == messstart+1)
                    outlet_float(x->x_outlet1, vec[messstart].a_w.w_float);
                else if (vec[messstart].a_type == A_LONG && i == messstart+1)
                    outlet_int(x->x_outlet1, vec[messstart].a_w.w_long);
                else outlet_list(x->x_outlet1, gensym("list"),
                    i-messstart, vec+(messstart));
            }
            messstart = i+1;
        }
    }
    binbuf_clear(b);
}

static void pd_tilde_anything(t_pd_tilde *x, t_symbol *s,
    long ac, t_atom *av)
{
    char msgbuf[MAXPDSTRING], *sp, *ep = msgbuf+MAXPDSTRING;
    if (!x->x_outfd)
        return;
    msgbuf[0] = 0;
    strncpy(msgbuf, s->s_name, MAXPDSTRING);
    msgbuf[MAXPDSTRING-1] = 0;
    sp = msgbuf + strlen(msgbuf);
    while (ac--)
    {
        if (sp < ep-1)
            sp[0] = ' ', sp[1] = 0, sp++;
        if (sp < ep - 80)
        {
            if (av->a_type == A_SYM && strlen(av->a_w.w_sym->s_name) < ep - sp-20)
                strcpy(sp, av->a_w.w_sym->s_name);
            else if (av->a_type == A_LONG)
                sprintf(sp, "%ld" ,av->a_w.w_long);
            else if (av->a_type == A_FLOAT)
                sprintf(sp, "%g" ,av->a_w.w_float);
        }
        sp += strlen(sp);
        av++;
    }
    fprintf(x->x_outfd, "%s;\n", msgbuf);
}

int main()
{       
    t_class *c;

    c = class_new("pd_tilde~", (method)pd_tilde_new, (method)pd_tilde_free, sizeof(t_pd_tilde), (method)0L, A_GIMME, 0);

    class_addmethod(c, (method)pd_tilde_dsp, "dsp", A_CANT, 0);
    class_addmethod(c, (method)pd_tilde_assist, "assist", A_CANT, 0);
    class_addmethod(c, (method)pd_tilde_pdtilde, "pd~", A_GIMME, 0);
    class_addmethod(c, (method)pd_tilde_anything, "anything", A_GIMME, 0);
    class_dspinit(c);

    class_register(CLASS_BOX, c);
    pd_tilde_class = c;
    post("pd~ version 0.3");
    return (0);
}

static void *pd_tilde_new(t_symbol *s, long ac, t_atom *av)
{
    int ninsig = 2, noutsig = 2, fifo = 5, j;
    t_float sr = sys_getsr();
    t_symbol *pddir = gensym("."), *scheddir = gensym(".");
    t_pd_tilde *x;

    if (x = (t_pd_tilde *)object_alloc(pd_tilde_class))
    {
        while (ac > 0 && av[0].a_type == A_SYM)
        {
            const char *flag = av[0].a_w.w_sym->s_name;
            if (!strcmp(flag, "-sr") && ac > 1)
            {
                sr = (av[1].a_type == A_FLOAT ? av[1].a_w.w_float :
                    (av[1].a_type == A_LONG ? av[1].a_w.w_long : 0));
                ac -= 2; av += 2;
            }
            else if (!strcmp(flag, "-ninsig") && ac > 1)
            {
                ninsig = (av[1].a_type == A_FLOAT ? av[1].a_w.w_float :
                    (av[1].a_type == A_LONG ? av[1].a_w.w_long : 0));
                ac -= 2; av += 2;
            }
            else if (!strcmp(flag, "-noutsig") && ac > 1)
            {
                noutsig = (av[1].a_type == A_FLOAT ? av[1].a_w.w_float :
                    (av[1].a_type == A_LONG ? av[1].a_w.w_long : 0));
                ac -= 2; av += 2;
            }
            else if (!strcmp(flag, "-fifo") && ac > 1)
            {
                fifo = (av[1].a_type == A_FLOAT ? av[1].a_w.w_float :
                    (av[1].a_type == A_LONG ? av[1].a_w.w_long : 0));
                ac -= 2; av += 2;
            }
            else if (!strcmp(flag, "-pddir") && ac > 1)
            {
                pddir = (av[1].a_type == A_SYM ? av[1].a_w.w_sym : gensym("."));
                ac -= 2; av += 2;
            }
            else if (!strcmp(flag, "-scheddir") && ac > 1)
            {
                scheddir = (av[1].a_type == A_SYM ? av[1].a_w.w_sym : gensym("."));
                ac -= 2; av += 2;
            }
            else break;
        }
        if (ac)
            post("pd~: warning: ignoring extra arguments");
        dsp_setup((t_pxobject *)x, ninsig);
        x->x_outlet1 = outlet_new(&x->x_obj, 0);
        for (j = 0; j < noutsig; j++)
            outlet_new((t_pxobject *)x, "signal");
        x->x_clock = clock_new(x, (method)pd_tilde_tick);
        x->x_insig = (t_sample **)getbytes(ninsig * sizeof(*x->x_insig));
        x->x_outsig = (t_sample **)getbytes(noutsig * sizeof(*x->x_outsig));
        x->x_ninsig = ninsig;
        x->x_noutsig = noutsig;
        x->x_fifo = fifo;
        x->x_sr = sr;
        x->x_pddir = pddir;
        x->x_schedlibdir = scheddir;
        x->x_infd = 0;
        x->x_outfd = 0;
        x->x_outfd = 0;
        x->x_childpid = -1;
        x->x_binbuf = binbuf_new();
        x->x_binary = binary;
    }
    return (x);
}

void pd_tilde_assist(t_pd_tilde *x, void *b, long m, long a, char *s)
{
}

#endif /* MSP */<|MERGE_RESOLUTION|>--- conflicted
+++ resolved
@@ -219,12 +219,8 @@
     int fifo, t_float samplerate)
 {
     int i, pid, pipe1[2], pipe2[2];
-<<<<<<< HEAD
-    char pdexecbuf[MAXPDSTRING], schedbuf[MAXPDSTRING], tmpbuf[MAXPDSTRING], patchdir[MAXPDSTRING];
-=======
     char cmdbuf[MAXPDSTRING], pdexecbuf[MAXPDSTRING], schedbuf[MAXPDSTRING],
-        tmpbuf[MAXPDSTRING];
->>>>>>> 80b38915
+        tmpbuf[MAXPDSTRING], patchdir[MAXPDSTRING];
     char *execargv[FIXEDARG+MAXARG+1], ninsigstr[20], noutsigstr[20],
         sampleratestr[40];
     struct stat statbuf;
@@ -239,7 +235,6 @@
     sprintf(noutsigstr, "%d", noutsig);
     sprintf(sampleratestr, "%f", (float)samplerate);
     snprintf(tmpbuf, MAXPDSTRING, "%s/bin/pd" EXTENT, pddir);
-    snprintf(patchdir, MAXPDSTRING, "%s", patchdir_c);
     sys_bashfilename(tmpbuf, pdexecbuf);
     if (stat(pdexecbuf, &statbuf) < 0)
     {
@@ -292,13 +287,11 @@
         snprintf(tmpbuf, MAXPDSTRING, "\"%s\"", schedbuf);
         strcpy(schedbuf, tmpbuf);
     }
-    if (strchr(patchdir, ' ') && *patchdir != '"' && *patchdir != '\'')
-    {
-        /* don't overwrite original 'patchdir' string! */
-        char patchdirbuf[MAXPDSTRING];
-        snprintf(patchdirbuf, MAXPDSTRING, "\"%s\"", patchdir);
-        patchdir = patchdirbuf;
-    }
+    if (strchr(patchdir_c, ' ') && *patchdir_c != '"' && *patchdir_c != '\'')
+        snprintf(patchdir, MAXPDSTRING, "\"%s\"", patchdir_c);
+    else
+        snprintf(patchdir, MAXPDSTRING, "%s", patchdir_c);
+
     execargv[0] = pdexecbuf;
     execargv[1] = "-schedlib";
     execargv[2] = schedbuf;
