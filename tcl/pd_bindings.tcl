package provide pd_bindings 0.1

package require pd_menucommands
package require dialog_find

namespace eval ::pd_bindings:: {
    namespace export global_bindings
    namespace export dialog_bindings
    namespace export patch_bindings
    variable key2iso
}
set ::pd_bindings::key2iso ""

# TODO rename pd_bindings to window_bindings after merge is done

# Some commands are bound using "" quotations so that the $mytoplevel is
# interpreted immediately.  Since the command is being bound to $mytoplevel,
# it makes sense to have value of $mytoplevel already in the command.  This is
# the opposite of most menu/bind commands here and in pd_menus.tcl, which use
# {} to force execution of any variables (i.e. $::focused_window) until later

# binding by class is not recursive, so its useful for window events
proc ::pd_bindings::class_bindings {} {
    # and the Pd window is in a class to itself
    bind PdWindow <FocusIn>           "::pd_bindings::window_focusin %W"
    # bind to all the windows dedicated to patch canvases
    bind PatchWindow <FocusIn>        "::pd_bindings::window_focusin %W"
    bind PatchWindow <Map>            "::pd_bindings::patch_map %W"
    bind PatchWindow <Unmap>          "::pd_bindings::patch_unmap %W"
    bind PatchWindow <Configure>      "::pd_bindings::patch_configure %W %w %h %x %y"
    # dialog panel windows bindings, which behave differently than PatchWindows
    bind DialogWindow <Configure>     "::pd_bindings::dialog_configure %W"
    bind DialogWindow <FocusIn>       "::pd_bindings::dialog_focusin %W"
    # help browser bindings
    bind HelpBrowser <Configure>      "::pd_bindings::dialog_configure %W"
    bind HelpBrowser <FocusIn>        "::pd_bindings::dialog_focusin %W"
}

proc ::pd_bindings::global_bindings {} {
    # we use 'bind all' everywhere to get as much of Tk's automatic binding
    # behaviors as possible, things like not sending an event for 'O' when
    # 'Control-O' is pressed
    bind all <$::modifier-Key-a>      {menu_send %W selectall}
    bind all <$::modifier-Key-b>      {menu_helpbrowser}
    bind all <$::modifier-Key-c>      {menu_send %W copy}
    bind all <$::modifier-Key-d>      {menu_send %W duplicate}
    bind all <$::modifier-Key-e>      {menu_toggle_editmode}
    bind all <$::modifier-Key-f>      {menu_find_dialog}
    bind all <$::modifier-Key-g>      {menu_send %W findagain}
    bind all <$::modifier-Key-k>      {menu_send %W connect_selection}
    bind all <$::modifier-Key-n>      {menu_new}
    bind all <$::modifier-Key-o>      {menu_open}
    bind all <$::modifier-Key-p>      {menu_print $::focused_window}
    bind all <$::modifier-Key-r>      {menu_raise_pdwindow}
    bind all <$::modifier-Key-s>      {menu_send %W menusave}
    bind all <$::modifier-Key-t>      {menu_send %W triggerize}
    bind all <$::modifier-Key-v>      {menu_send %W paste}
    bind all <$::modifier-Key-w>      {::pd_bindings::window_close %W}
    bind all <$::modifier-Key-x>      {menu_send %W cut}
    bind all <$::modifier-Key-z>      {menu_undo}
    bind all <$::modifier-Key-1>      {menu_send_float %W obj 0}
    bind all <$::modifier-Key-2>      {menu_send_float %W msg 0}
    bind all <$::modifier-Key-3>      {menu_send_float %W floatatom 0}
    bind all <$::modifier-Key-4>      {menu_send_float %W symbolatom 0}
    bind all <$::modifier-Key-5>      {menu_send_float %W text 0}
    bind all <$::modifier-Key-slash>  {pdsend "pd dsp 1"}
    bind all <$::modifier-Key-period> {pdsend "pd dsp 0"}

    # take the '=' key as a zoom-in accelerator, because '=' is the non-shifted
    # "+" key... this only makes sense on US keyboards but some users
    # expected it... go figure.
    bind all <$::modifier-Key-equal>       {menu_send_float %W zoom 2}
    bind all <$::modifier-Key-plus>        {menu_send_float %W zoom 2}
    bind all <$::modifier-Key-minus>       {menu_send_float %W zoom 1}
    bind all <$::modifier-Key-KP_Add>      {menu_send_float %W zoom 2}
    bind all <$::modifier-Key-KP_Subtract> {menu_send_float %W zoom 1}

    # note: we avoid CMD-H & CMD+Shift-H as it hides Pd on macOS

    # annoying, but Tk's bind needs uppercase letter to get the Shift
    bind all <$::modifier-Shift-Key-A> {menu_send %W menuarray}
    bind all <$::modifier-Shift-Key-B> {menu_send %W bng}
    bind all <$::modifier-Shift-Key-C> {menu_send %W mycnv}
    bind all <$::modifier-Shift-Key-D> {menu_send %W vradio}
    bind all <$::modifier-Shift-Key-G> {menu_send %W graph}
    bind all <$::modifier-Shift-Key-J> {menu_send %W hslider}
    bind all <$::modifier-Shift-Key-I> {menu_send %W hradio}
    bind all <$::modifier-Shift-Key-L> {menu_clear_console}
    bind all <$::modifier-Shift-Key-M> {menu_message_dialog}
    bind all <$::modifier-Shift-Key-N> {menu_send %W numbox}
    bind all <$::modifier-Shift-Key-Q> {pdsend "pd quit"}
    bind all <$::modifier-Shift-Key-R> {menu_send %W tidy}
    bind all <$::modifier-Shift-Key-S> {menu_send %W menusaveas}
    bind all <$::modifier-Shift-Key-T> {menu_send %W toggle}
    bind all <$::modifier-Shift-Key-U> {menu_send %W vumeter}
    bind all <$::modifier-Shift-Key-V> {menu_send %W vslider}
    bind all <$::modifier-Shift-Key-W> {::pd_bindings::window_close %W 1}
    bind all <$::modifier-Shift-Key-Z> {menu_redo}
    # lowercase bindings, for the CapsLock case
    bind all <$::modifier-Shift-Key-a> {menu_send %W menuarray}
    bind all <$::modifier-Shift-Key-b> {menu_send %W bng}
    bind all <$::modifier-Shift-Key-c> {menu_send %W mycnv}
    bind all <$::modifier-Shift-Key-d> {menu_send %W vradio}
    bind all <$::modifier-Shift-Key-g> {menu_send %W graph}
    bind all <$::modifier-Shift-Key-j> {menu_send %W hslider}
    bind all <$::modifier-Shift-Key-i> {menu_send %W hradio}
    bind all <$::modifier-Shift-Key-l> {menu_clear_console}
    bind all <$::modifier-Shift-Key-m> {menu_message_dialog}
    bind all <$::modifier-Shift-Key-n> {menu_send %W numbox}
    bind all <$::modifier-Shift-Key-q> {pdsend "pd quit"}
    bind all <$::modifier-Shift-Key-r> {menu_send %W tidy}
    bind all <$::modifier-Shift-Key-s> {menu_send %W menusaveas}
    bind all <$::modifier-Shift-Key-t> {menu_send %W toggle}
    bind all <$::modifier-Shift-Key-u> {menu_send %W vumeter}
    bind all <$::modifier-Shift-Key-v> {menu_send %W vslider}
    bind all <$::modifier-Shift-Key-w> {::pd_bindings::window_close %W 1}
    bind all <$::modifier-Shift-Key-z> {menu_redo}
    bind all <KeyPress-Escape>         {menu_send %W deselectall; ::pd_bindings::sendkey %W 1 %K %A 1 %k}

    # OS-specific bindings
    if {$::windowingsystem eq "aqua"} {
         # TK 8.5+ Cocoa handles quit, minimize, & raise next window for us
        if {$::tcl_version < 8.5} {
            bind all <$::modifier-Key-q>       {pdsend "pd verifyquit"}
            bind all <$::modifier-Key-m>       {menu_minimize %W}
            bind all <$::modifier-quoteleft>   {menu_raisenextwindow}
        }
    } else {
        bind all <$::modifier-Key-q>       {pdsend "pd verifyquit"}
        bind all <$::modifier-Key-m>       {menu_minimize %W}

        bind all <$::modifier-Next>        {menu_raisenextwindow}    ;# PgUp
        bind all <$::modifier-Prior>       {menu_raisepreviouswindow};# PageDown
        # these can conflict with CMD+comma & CMD+period bindings in Tk Cococa
        bind all <$::modifier-greater>     {menu_raisenextwindow}
        bind all <$::modifier-less>        {menu_raisepreviouswindow}
    }

    bind all <KeyPress>         {::pd_bindings::sendkey %W 1 %K %A 0 %k}
    bind all <KeyRelease>       {::pd_bindings::sendkey %W 0 %K %A 0 %k}
    bind all <Shift-KeyPress>   {::pd_bindings::sendkey %W 1 %K %A 1 %k}
    bind all <Shift-KeyRelease> {::pd_bindings::sendkey %W 0 %K %A 1 %k}
}

# bindings for .pdwindow are found in ::pdwindow::pdwindow_bindings in pdwindow.tcl

# this is for the dialogs: find, font, sendmessage, gatom properties, array
# properties, iemgui properties, canvas properties, data structures
# properties, Audio setup, and MIDI setup
proc ::pd_bindings::dialog_bindings {mytoplevel dialogname} {
    variable modifier

    bind $mytoplevel <KeyPress-Escape>   "dialog_${dialogname}::cancel $mytoplevel"
    bind $mytoplevel <KeyPress-Return>   "dialog_${dialogname}::ok $mytoplevel"
    bind $mytoplevel <$::modifier-Key-w> "dialog_${dialogname}::cancel $mytoplevel"
    # these aren't supported in the dialog, so alert the user, then break so
    # that no other key bindings are run
    if {$mytoplevel ne ".find"} {
        bind $mytoplevel <$::modifier-Key-s>       {bell; break}
        bind $mytoplevel <$::modifier-Shift-Key-s> {bell; break}
        bind $mytoplevel <$::modifier-Shift-Key-S> {bell; break}
        bind $mytoplevel <$::modifier-Key-p>       {bell; break}
    } else {
        # find may may allow passthrough to it's target search patch
        ::dialog_find::update_bindings
    }
    bind $mytoplevel <$::modifier-Key-t>           {bell; break}

    wm protocol $mytoplevel WM_DELETE_WINDOW "dialog_${dialogname}::cancel $mytoplevel"
}

# this is for canvas windows
proc ::pd_bindings::patch_bindings {mytoplevel} {
    variable modifier
    set tkcanvas [tkcanvas_name $mytoplevel]

    # on Mac OS X/Aqua, the Alt/Option key is called Option in Tcl
    if {$::windowingsystem eq "aqua"} {
        set alt "Option"
    } else {
        set alt "Alt"
    }

    # TODO move mouse bindings to global and bind to 'all'

    # mouse bindings -----------------------------------------------------------
    # these need to be bound to $tkcanvas because %W will return $mytoplevel for
    # events over the window frame and $tkcanvas for events over the canvas
    bind $tkcanvas <Motion>                    "pdtk_canvas_motion %W %x %y 0"
    bind $tkcanvas <Shift-Motion>              "pdtk_canvas_motion %W %x %y 1"
    bind $tkcanvas <$::modifier-Motion>        "pdtk_canvas_motion %W %x %y 2"
    bind $tkcanvas <$::modifier-Shift-Motion>  "pdtk_canvas_motion %W %x %y 3"
    bind $tkcanvas <$alt-Motion>               "pdtk_canvas_motion %W %x %y 4"
    bind $tkcanvas <$alt-Shift-Motion>         "pdtk_canvas_motion %W %x %y 5"
    bind $tkcanvas <$::modifier-$alt-Motion>   "pdtk_canvas_motion %W %x %y 6"
    bind $tkcanvas <$::modifier-$alt-Shift-Motion> "pdtk_canvas_motion %W %x %y 7"

    bind $tkcanvas <ButtonPress-1> \
        "pdtk_canvas_mouse %W %x %y %b 0"
    bind $tkcanvas <Shift-ButtonPress-1> \
        "pdtk_canvas_mouse %W %x %y %b 1"
    bind $tkcanvas <$::modifier-ButtonPress-1> \
        "pdtk_canvas_mouse %W %x %y %b 2"
    bind $tkcanvas <$::modifier-Shift-ButtonPress-1> \
        "pdtk_canvas_mouse %W %x %y %b 3"
    bind $tkcanvas <$alt-ButtonPress-1> \
        "pdtk_canvas_mouse %W %x %y %b 4"
    bind $tkcanvas <$alt-Shift-ButtonPress-1> \
        "pdtk_canvas_mouse %W %x %y %b 5"
    bind $tkcanvas <$::modifier-$alt-ButtonPress-1> \
        "pdtk_canvas_mouse %W %x %y %b 6"
    bind $tkcanvas <$::modifier-$alt-Shift-ButtonPress-1> \
        "pdtk_canvas_mouse %W %x %y %b 7"

    bind $tkcanvas <ButtonRelease-1> \
        "pdtk_canvas_mouseup %W %x %y %b 0"
    bind $tkcanvas <Shift-ButtonRelease-1> \
        "pdtk_canvas_mouseup %W %x %y %b 1"
    bind $tkcanvas <$::modifier-ButtonRelease-1> \
        "pdtk_canvas_mouseup %W %x %y %b 2"
    bind $tkcanvas <$::modifier-Shift-ButtonRelease-1> \
        "pdtk_canvas_mouseup %W %x %y %b 3"
    bind $tkcanvas <$alt-ButtonRelease-1> \
        "pdtk_canvas_mouseup %W %x %y %b 4"
    bind $tkcanvas <$alt-Shift-ButtonRelease-1> \
        "pdtk_canvas_mouseup %W %x %y %b 5"
    bind $tkcanvas <$::modifier-$alt-ButtonRelease-1> \
        "pdtk_canvas_mouseup %W %x %y %b 6"
    bind $tkcanvas <$::modifier-$alt-Shift-ButtonRelease-1> \
        "pdtk_canvas_mouseup %W %x %y %b 7"

    if {$::windowingsystem eq "x11"} {
        # from http://wiki.tcl.tk/3893
        bind all <Button-4> \
            {event generate [focus -displayof %W] <MouseWheel> -delta  1}
        bind all <Button-5> \
            {event generate [focus -displayof %W] <MouseWheel> -delta -1}
        bind all <Shift-Button-4> \
            {event generate [focus -displayof %W] <Shift-MouseWheel> -delta  1}
        bind all <Shift-Button-5> \
            {event generate [focus -displayof %W] <Shift-MouseWheel> -delta -1}
    }
    bind $tkcanvas <MouseWheel>       {::pdtk_canvas::scroll %W y %D}
    bind $tkcanvas <Shift-MouseWheel> {::pdtk_canvas::scroll %W x %D}

    # "right clicks" are defined differently on each platform
    switch -- $::windowingsystem {
        "aqua" {
            bind $tkcanvas <ButtonPress-2>    "pdtk_canvas_rightclick %W %x %y %b"
            # on Mac OS X, make a rightclick with Ctrl-click for 1 button mice
            bind $tkcanvas <Control-Button-1> "pdtk_canvas_rightclick %W %x %y %b"
        } "x11" {
            bind $tkcanvas <ButtonPress-3>    "pdtk_canvas_rightclick %W %x %y %b"
            # on X11, button 2 "pastes" from the X windows clipboard
            bind $tkcanvas <ButtonPress-2>    "pdtk_canvas_clickpaste %W %x %y %b"
        } "win32" {
            bind $tkcanvas <ButtonPress-3>    "pdtk_canvas_rightclick %W %x %y %b"
        }
    }

    # <Tab> key to cycle through selection
    bind $tkcanvas <KeyPress-Tab>        "::pd_bindings::canvas_cycle %W  1 %K %A 0 %k"
    bind $tkcanvas <Shift-Tab>           "::pd_bindings::canvas_cycle %W -1 %K %A 1 %k"
    # on X11, <Shift-Tab> is a different key by the name 'ISO_Left_Tab'...
    # other systems (at least aqua) do not like this name, so we 'catch' any errors
    catch {bind $tkcanvas <KeyPress-ISO_Left_Tab> "::pd_bindings::canvas_cycle %W -1 %K %A 1 %k" } stderr

    # window protocol bindings
    wm protocol $mytoplevel WM_DELETE_WINDOW "pdsend \"$mytoplevel menuclose 0\""
    bind $tkcanvas <Destroy> "::pd_bindings::patch_destroy %W"
}


#------------------------------------------------------------------------------#
# event handlers

# do tasks when changing focus (Window menu, scrollbars, etc.)
proc ::pd_bindings::window_focusin {mytoplevel} {
    # focused_window is used throughout for sending bindings, menu commands,
    # etc. to the correct patch receiver symbol.  MSP took out a line that
    # confusingly redirected the "find" window which might be in mid search
    set ::focused_window $mytoplevel
    ::pd_menucommands::set_filenewdir $mytoplevel
    ::dialog_font::update_font_dialog $mytoplevel
    if {$mytoplevel eq ".pdwindow"} {
        ::pd_menus::configure_for_pdwindow
    } else {
        ::pd_menus::configure_for_canvas $mytoplevel
    }
    if {[winfo exists .font]} {wm transient .font $mytoplevel}
    # if we regain focus from another app, make sure to editmode cursor is right
    if {$::editmode($mytoplevel)} {
        $mytoplevel configure -cursor hand2
    }
}

# global window close event, patch windows are closed by pd
# while other window types are closed via their own bindings
# force argument:
#   0: request to close, verifying whether clean or dirty
#   1: request to close, no verification
proc ::pd_bindings::window_close {mytoplevel {force 0}} {
    # catch any non-existent windows
    # ie. the helpbrowser after it's been
    # closed by it's own binding
    if {$force eq 0 && ![winfo exists $mytoplevel]} {
        return
    }
    menu_send_float $mytoplevel menuclose $force
}

# "map" event tells us when the canvas becomes visible, and "unmap",
# invisible.  Invisibility means the Window Manager has minimized us.  We
# don't get a final "unmap" event when we destroy the window.
proc ::pd_bindings::patch_map {mytoplevel} {
    pdsend "$mytoplevel map 1"
    ::pdtk_canvas::finished_loading_file $mytoplevel
}

proc ::pd_bindings::patch_unmap {mytoplevel} {
    pdsend "$mytoplevel map 0"
}

proc ::pd_bindings::patch_configure {mytoplevel width height x y} {
    if {$width == 1 || $height == 1} {
        # make sure the window is fully created
        update idletasks
    }
    pdtk_canvas_getscroll [tkcanvas_name $mytoplevel]
    # send the size/location of the window and canvas to 'pd' in the form of:
    #    left top right bottom
    pdsend "$mytoplevel setbounds $x $y [expr $x + $width] [expr $y + $height]"
}

proc ::pd_bindings::patch_destroy {window} {
    set mytoplevel [winfo toplevel $window]
    unset ::editmode($mytoplevel)
    unset ::undo_actions($mytoplevel)
    unset ::redo_actions($mytoplevel)
    unset ::editingtext($mytoplevel)
    unset ::loaded($mytoplevel)
    # unset my entries all of the window data tracking arrays
    array unset ::windowname $mytoplevel
    array unset ::parentwindows $mytoplevel
    array unset ::childwindows $mytoplevel
}

proc ::pd_bindings::dialog_configure {mytoplevel} {
}

proc ::pd_bindings::dialog_focusin {mytoplevel} {
    set ::focused_window $mytoplevel
    ::pd_menus::configure_for_dialog $mytoplevel
    if {$mytoplevel eq ".find"} {::dialog_find::focus_find}
}

# (Shift-)Tab for cycling through selection
proc ::pd_bindings::canvas_cycle {mytoplevel cycledir key iso shift {keycode ""}} {
    menu_send_float $mytoplevel cycleselect $cycledir
    ::pd_bindings::sendkey $mytoplevel 1 $key $iso $shift $keycode
}

#------------------------------------------------------------------------------#
# key usage

# canvas_key() expects to receive the patch's mytoplevel because key messages
# are local to each patch.  Therefore, key messages are not send for the
# dialog panels, the Pd window, help browser, etc. so we need to filter those
# events out.
<<<<<<< HEAD
proc ::pd_bindings::sendkey {window state key iso shift} {
    # TODO canvas_key on the C side should be refactored with this proc as well
    #if { $iso eq "" } { set iso $key }
    switch -- $key {
        "BackSpace" { set iso ""; set key   8 }
        "Tab"       { set iso ""; set key   9 }
        "Return"    { set iso ""; set key  10 }
        "Escape"    { set iso ""; set key  27 }
        "Space"     { set iso ""; set key  32 }
        "space"     { set iso ""; set key  32 }
        "Delete"    { set iso ""; set key 127 }
        "KP_Delete" { set iso ""; set key 127 }
        "KP_Enter"  { set iso ""; set key  10 }
        default     { if [catch {
            if { "" ne "${iso}" } {
=======
proc ::pd_bindings::sendkey {window state key iso shift {keycode ""} } {
    #::pdwindow::error "::pd_bindings::sendkey .${state}. .${key}. .${iso}. .${shift}. .${keycode}.\n"

    # state: 1=keypress, 0=keyrelease
    # key (%K): the keysym corresponding to the event, substituted as a textual string
    # iso (%A): substitutes the UNICODE character corresponding to the event, or the empty string if the event does not correspond to a UNICODE character (e.g. the shift key was pressed)
    # shift: 1=shift, 0=no-shift
    # keycode (%k): keyboard code

    if { "$keycode" eq "" } {
        # old fashioned code fails to add %k-parameter; substitute...
        set keycode $key
    }
    # iso:
    # - 1-character: use it!
    # - multi-character: can happen with dead-keys (where an accent turns out to not be an accent after all...; e.g. "^" + "1" -> "^1")
    #              : turn it into multiple key-events (one per character)!
    # - 0-character: we need to calculate iso
    #              : if there's one stored in key2iso, use it (in the case of KeyRelease)
    #              : do some substitution based on $key
    #              : else use $key

    if { [string length $iso] == 0 && $state == 0 } {
        catch {set iso [dict get $::pd_bindings::key2iso $keycode] }
    }

    switch -- [string length $iso] {
        0 {
            switch -- $key {
                "BackSpace" { set key   8 }
                "Tab"       { set key   9 }
                "Return"    { set key  10 }
                "Escape"    { set key  27 }
                "Space"     { set key  32 }
                "space"     { set key  32 }
                "Delete"    { set key 127 }
                "KP_Delete" { set key 127 }
                "KP_Enter"  { set key  10 }
                default     {             }
            }
        }
        1 {
            scan $iso %c key
            if { "$key" eq "13" } { set key 10 }
            catch {
>>>>>>> 052e7cfe
                if { "" eq "${::pd_bindings::key2iso}" } {
                    set ::pd_bindings::key2iso [dict create]
                }
                # store the key2iso mapping
                dict set ::pd_bindings::key2iso $keycode $iso
            }
        }
        default {
            # split a multi-char $iso in single chars
            foreach k [split $iso {}] {
                ::pd_bindings::sendkey $window $state $key $k $shift $keycode
            }
            return
        }
    }

    # some pop-up panels also bind to keys like the enter, but then disappear,
    # so ignore their events.  The inputbox in the Startup dialog does this.
    if {! [winfo exists $window]} {return}

    # $window might be a toplevel or canvas, [winfo toplevel] does the right thing
    set mytoplevel [winfo toplevel $window]
    if {[winfo class $mytoplevel] ne "PatchWindow"} {
        set mytoplevel pd
    }
    pdsend "$mytoplevel key $state $key $shift"
}<|MERGE_RESOLUTION|>--- conflicted
+++ resolved
@@ -367,23 +367,6 @@
 # are local to each patch.  Therefore, key messages are not send for the
 # dialog panels, the Pd window, help browser, etc. so we need to filter those
 # events out.
-<<<<<<< HEAD
-proc ::pd_bindings::sendkey {window state key iso shift} {
-    # TODO canvas_key on the C side should be refactored with this proc as well
-    #if { $iso eq "" } { set iso $key }
-    switch -- $key {
-        "BackSpace" { set iso ""; set key   8 }
-        "Tab"       { set iso ""; set key   9 }
-        "Return"    { set iso ""; set key  10 }
-        "Escape"    { set iso ""; set key  27 }
-        "Space"     { set iso ""; set key  32 }
-        "space"     { set iso ""; set key  32 }
-        "Delete"    { set iso ""; set key 127 }
-        "KP_Delete" { set iso ""; set key 127 }
-        "KP_Enter"  { set iso ""; set key  10 }
-        default     { if [catch {
-            if { "" ne "${iso}" } {
-=======
 proc ::pd_bindings::sendkey {window state key iso shift {keycode ""} } {
     #::pdwindow::error "::pd_bindings::sendkey .${state}. .${key}. .${iso}. .${shift}. .${keycode}.\n"
 
@@ -429,7 +412,6 @@
             scan $iso %c key
             if { "$key" eq "13" } { set key 10 }
             catch {
->>>>>>> 052e7cfe
                 if { "" eq "${::pd_bindings::key2iso}" } {
                     set ::pd_bindings::key2iso [dict create]
                 }
